--- conflicted
+++ resolved
@@ -55,12 +55,8 @@
     """
 
     def __init__(self, folders: typing.List[str], output: str,
-<<<<<<< HEAD
                  ta_exec_dir: Union[str, None]=None, missing_data_method: str='epm',
                  max_pimp_samples: int=-1, fanova_pairwise=True):
-=======
-                 ta_exec_dir: Union[str, None]=None, missing_data_method: str='epm'):
->>>>>>> 4aa38710
         """
         Initialize SpySMAC facade to handle analyzing, plotting and building the
         report-page easily. During initialization, the analysis-infrastructure
@@ -415,18 +411,7 @@
         # TODO feat-names from scenario?
         in_reader = InputReader()
         feat_fn = self.scenario.feature_fn
-<<<<<<< HEAD
-        with changedir(self.ta_exec_dir if self.ta_exec_dir else '.'):
-            if not feat_fn or not os.path.exists(feat_fn):
-                self.logger.warning("Feature Analysis needs valid feature "
-                                    "file! Either {} is not a valid "
-                                    "filename or features are not saved in "
-                                    "the scenario.")
-                self.logger.error("Skipping Feature Analysis.")
-                return
-            else:
-                feat_names = in_reader.read_instance_features_file(self.scenario.feature_fn)[0]
-=======
+
         if not self.scenario.feature_names:
             with changedir(self.ta_exec_dir if self.ta_exec_dir else '.'):
                 if not feat_fn or not os.path.exists(feat_fn):
@@ -440,7 +425,7 @@
                     feat_names = in_reader.read_instance_features_file(self.scenario.feature_fn)[0]
         else:
             feat_names = self.scenario.feature_names
->>>>>>> 4aa38710
+
         fa = FeatureAnalysis(output_dn=self.output,
                              scenario=self.scenario,
                              feat_names=feat_names)
