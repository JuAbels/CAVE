<<<<<<< HEAD
__version__ = "1.1.4"
=======
__version__ = "1.1.3"
>>>>>>> d3a8ba3e
<|MERGE_RESOLUTION|>--- conflicted
+++ resolved
@@ -1,5 +1 @@
-<<<<<<< HEAD
-__version__ = "1.1.4"
-=======
-__version__ = "1.1.3"
->>>>>>> d3a8ba3e
+__version__ = "1.1.4"