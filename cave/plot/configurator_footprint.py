#!/bin/python

__author__ = "Marius Lindauer & Joshua Marben"
__copyright__ = "Copyright 2016, ML4AAD"
__license__ = "BSD"
__maintainer__ = "Joshua Marben"
__email__ = "marbenj@cs.uni-freiburg.de"
__version__ = "0.0.1"

import os
import sys
import inspect
import logging
import copy
import time

import numpy as np
from sklearn.manifold.mds import MDS
from sklearn.decomposition import PCA
from sklearn.preprocessing import StandardScaler

from bokeh.plotting import figure, ColumnDataSource
from bokeh.embed import components
from bokeh.models import HoverTool, ColorBar, LinearColorMapper, BasicTicker, CustomJS, Slider
from bokeh.models.sources import CDSView
from bokeh.models.filters import GroupFilter
from bokeh.layouts import column, widgetbox

cmd_folder = os.path.realpath(os.path.abspath(os.path.split(inspect.getfile(inspect.currentframe()))[0]))  # noqa
cmd_folder = os.path.realpath(os.path.join(cmd_folder, ".."))  # noqa
if cmd_folder not in sys.path:  # noqa
    sys.path.append(cmd_folder)  # noqa

from smac.scenario.scenario import Scenario
from smac.runhistory.runhistory import RunHistory
from smac.optimizer.objective import average_cost
from smac.epm.rf_with_instances import RandomForestWithInstances
from smac.configspace import ConfigurationSpace
from ConfigSpace.util import impute_inactive_values
from ConfigSpace import CategoricalHyperparameter

from cave.utils.convert_for_epm import convert_data_for_epm
from cave.utils.helpers import escape_parameter_name
from cave.utils.timing import timing
from cave.utils.io import export_bokeh


class ConfiguratorFootprint(object):

    def __init__(self,
                 scenario: Scenario,
                 rh: RunHistory,
                 incs: list=None,
                 max_plot: int=-1,
                 contour_step_size=0.2,
                 output_dir: str=None,
                 time_slider: bool=False,
                 num_quantiles: int=10,
                 ):
        '''
        Constructor

        Parameters
        ----------
        scenario: Scenario
            scenario
        rh: RunHistory
            runhistory from configurator run, only runs during optimization
        incs: list
            incumbents of best configurator run, last entry is final incumbent
        max_plot: int
            maximum number of configs to plot, if -1 plot all
        contour_step_size: float
            step size of meshgrid to compute contour of fitness landscape
        output_dir: str
            output directory
        time_slider: bool
            whether or not to have a time_slider-widget on cfp-plot
            INCREASES FILE-SIZE DRAMATICALLY
        num_quantiles: int
            number of quantiles for the slider/ number of static pictures
        '''
        self.logger = logging.getLogger(self.__module__ + '.' + self.__class__.__name__)

        self.scenario = scenario
        self.orig_rh = rh
        self.incs = incs
        self.max_plot = max_plot
        self.time_slider = time_slider
        self.num_quantiles = num_quantiles
        self.contour_step_size = contour_step_size
        self.output_dir = output_dir

    def run(self):
        """
        Uses available Configurator-data to perform a MDS, estimate performance
        data and plot the configurator footprint.
        """
        default = self.scenario.cs.get_default_configuration()
        self.orig_rh = self.reduce_runhistory(self.orig_rh, self.max_plot, keep=self.incs+[default])
        conf_matrix, conf_list, runs_per_quantile = self.get_conf_matrix(self.orig_rh, self.incs)
        self.logger.debug("Number of Configurations: %d", conf_matrix.shape[0])
        dists = self.get_distance(conf_matrix, self.scenario.cs)
        red_dists = self.get_mds(dists)

        contour_data = self.get_pred_surface(self.orig_rh, X_scaled=red_dists,
                                             conf_list=copy.deepcopy(conf_list),
                                             contour_step_size=self.contour_step_size)

        return self.plot(red_dists,
                         conf_list,
                         runs_per_quantile,
                         inc_list=self.incs,
                         contour_data=contour_data,
                         time_slider=self.time_slider)

    @timing
    def get_pred_surface(self, rh, X_scaled, conf_list: list, contour_step_size):
        """fit epm on the scaled input dimension and
        return data to plot a contour plot of the empirical performance

        Parameters
        ----------
        rh: RunHistory
            runhistory
        X_scaled: np.array
            configurations in scaled 2dim
        conf_list: list
            list of Configuration objects

        Returns
        -------
        contour_data: (np.array, np.array, np.array)
            x, y, Z for contour plots
        """
        # use PCA to reduce features to also at most 2 dims
        scen = copy.deepcopy(self.scenario)  # pca changes feats
        if scen.feature_array.shape[1] > 2:
            self.logger.debug("Use PCA to reduce features to from %d dim to 2 dim", scen.feature_array.shape[1])
            # perform PCA
            insts = scen.feature_dict.keys()
            feature_array = np.array([scen.feature_dict[i] for i in insts])
            feature_array = StandardScaler().fit_transform(feature_array)
            feature_array = PCA(n_components=2).fit_transform(feature_array)
            # inject in scenario-object
            scen.feature_array = feature_array
            scen.feature_dict = dict([(inst, feature_array[idx, :]) for idx, inst in enumerate(insts)])
            scen.n_features = 2

        # convert the data to train EPM on 2-dim featurespace (for contour-data)
        self.logger.debug("Convert data for epm.")
        X, y, types = convert_data_for_epm(scenario=scen, runhistory=rh, logger=self.logger)
        types = np.array(np.zeros((2 + scen.feature_array.shape[1])), dtype=np.uint)
        num_params = len(scen.cs.get_hyperparameters())

        # impute missing values in configs and insert MDS'ed (2dim) configs to the right positions
        conf_dict = {}
        for idx, c in enumerate(conf_list):
            conf_list[idx] = impute_inactive_values(c)
            conf_dict[str(conf_list[idx].get_array())] = X_scaled[idx, :]

        X_trans = []
        for x in X:
            x_scaled_conf = conf_dict[str(x[:num_params])]
            # append scaled config + pca'ed features (total of 4 values) per config/feature-sample
            X_trans.append(np.concatenate((x_scaled_conf, x[num_params:]), axis=0))
        X_trans = np.array(X_trans)

        self.logger.debug("Train random forest for contour-plot.")
        bounds = np.array([(0, np.nan), (0, np.nan)], dtype=object)
        model = RandomForestWithInstances(types=types, bounds=bounds,
                                          instance_features=np.array(scen.feature_array),
                                          ratio_features=1.0)

        start = time.time()
        model.train(X_trans, y)
        self.logger.debug("Fitting random forest took %f time", time.time() - start)

        x_min, x_max = X_scaled[:, 0].min() - 1, X_scaled[:, 0].max() + 1
        y_min, y_max = X_scaled[:, 1].min() - 1, X_scaled[:, 1].max() + 1
        xx, yy = np.meshgrid(np.arange(x_min, x_max, contour_step_size),
                             np.arange(y_min, y_max, contour_step_size))

        self.logger.debug("x_min: %f, x_max: %f, y_min: %f, y_max: %f", x_min, x_max, y_min, y_max)
        self.logger.debug("Predict on %d samples in grid to get surface (step-size: %f)",
                          np.c_[xx.ravel(), yy.ravel()].shape[0], contour_step_size)

        start = time.time()
        Z, _ = model.predict_marginalized_over_instances(np.c_[xx.ravel(), yy.ravel()])
        Z = Z.reshape(xx.shape)
        self.logger.debug("Predicting random forest took %f time", time.time() - start)

        return xx, yy, Z

    @timing
    def get_distance(self, conf_matrix, cs: ConfigurationSpace):
        """
        Computes the distance between all pairs of configurations.

        Parameters
        ----------
        conf_matrx: np.array
            numpy array with cols as parameter values
        cs: ConfigurationSpace
            ConfigurationSpace to get conditionalities

        Returns
        -------
        dists: np.array
            np.array with distances between configurations i,j in dists[i,j] or dists[j,i]
        """
        self.logger.debug("Calculate distance between configurations.")
        n_confs = conf_matrix.shape[0]
        dists = np.zeros((n_confs, n_confs))

        is_cat = []
        depth = []
        for _, param in cs._hyperparameters.items():
            if type(param) == CategoricalHyperparameter:
                is_cat.append(True)
            else:
                is_cat.append(False)
            depth.append(self.get_depth(cs, param))
        is_cat = np.array(is_cat)
        depth = np.array(depth)

        for i in range(n_confs):
            for j in range(i + 1, n_confs):
                dist = np.abs(conf_matrix[i, :] - conf_matrix[j, :])
                dist[np.isnan(dist)] = 1
                dist[np.logical_and(is_cat, dist != 0)] = 1
                dist /= depth
                dists[i, j] = np.sum(dist)
                dists[j, i] = np.sum(dist)
<<<<<<< HEAD
            if 5 < n_confs and i % (n_confs // 5) == 0:
=======
            if i % (n_confs // 5) == 0:
>>>>>>> a5809d46
                self.logger.debug("%.2f%% of all distances calculated...", 100 * i / n_confs)

        return dists

    def get_depth(self, cs: ConfigurationSpace, param: str):
        """
        Get depth in configuration space of a given parameter name
        breadth search until reaching a leaf for the first time

        Parameters
        ----------
        cs: ConfigurationSpace
            ConfigurationSpace to get parents of a parameter
        param: str
            name of parameter to inspect
        """
        parents = cs.get_parents_of(param)
        if not parents:
            return 1
        new_parents = parents
        d = 1
        while new_parents:
            d += 1
            old_parents = new_parents
            new_parents = []
            for p in old_parents:
                pp = cs.get_parents_of(p)
                if pp:
                    new_parents.extend(pp)
                else:
                    return d

    @timing
    def get_mds(self, dists):
        """
        Compute multi-dimensional scaling (using sklearn MDS) -- nonlinear scaling

        Parameters
        ----------
        dists: np.array
            full matrix of distances between all configurations

        Returns
        -------
        np.array
            scaled coordinates in 2-dim room
        """
        # TODO there are ways to extend MDS to provide a transform-method. if
        #   available, train on randomly sampled configs and plot all
        # TODO MDS provides 'n_jobs'-argument for parallel computing...
        mds = MDS(n_components=2, dissimilarity="precomputed", random_state=12345)
        dists = mds.fit_transform(dists)
        self.logger.debug("MDS-stress: %f", mds.stress_)
        return dists

    def reduce_runhistory(self,
                          rh: RunHistory,
                          max_configs: int,
                          keep=None):
        """
        Reduce configs to desired number, by default just drop the configs with the
        fewest runs.

        Parameters
        ----------
        rh: RunHistory
            runhistory that is to be reduced
        max_configs: int
            if > -1 reduce runhistory to at most max_configs
        keep: List[Configuration]
            list of configs that should be kept for sure (e.g. default,
            incumbents)

        Returns
        -------
        rh: RunHistory
            reduced runhistory
        """
        configs = rh.get_all_configs()
        if max_configs <= 0 or max_configs > len(configs):  # keep all
            return rh

        runs = [(c, len(rh.get_runs_for_config(c))) for c in configs]
        if not keep:
            keep = []
        runs = sorted(runs, key=lambda x: x[1])[-self.max_plot:]
        keep = [r[0] for r in runs] + keep
        self.logger.info("Reducing number of configs from %d to %d, dropping from the fewest evaluations",
                         len(configs), len(keep))

        new_rh = RunHistory(average_cost)
        for k, v in list(rh.data.items()):
            c = rh.ids_config[k.config_id]
            if c in keep:
                new_rh.add(config=rh.ids_config[k.config_id],
                           cost=v.cost, time=v.time, status=v.status,
                           instance_id=k.instance_id, seed=k.seed)
        return new_rh

    @timing
    def get_conf_matrix(self, rh, incs):
        """
        Iterates through runhistory to get a matrix of configurations (in
        vector representation), a list of configurations and the number of
        runs per configuration in a quantiled manner.

        Parameters
        ----------
        rh: RunHistory
            smac.runhistory
        incs: List[Configuration]
            incumbents of this configurator run, last entry is final incumbent

        Returns
        -------
        conf_matrix: np.array
            matrix of configurations in vector representation
        conf_list: np.array
            list of all Configuration objects that appeared in runhistory
            the order of this list is used to determine all kinds of properties
            in the plotting (but is arbitrarily determined)
        runs_per_quantile: np.array
            numpy array of runs per configuration per quantile
        """
        # Get all configurations. Index of c in conf_list serves as identifier
        conf_list = []
        conf_matrix = []
        for c in rh.get_all_configs():
            if c not in conf_list:
                conf_matrix.append(c.get_array())
                conf_list.append(c)
        for inc in incs:
            if inc not in conf_list:
                conf_matrix.append(inc.get_array())
                conf_list.append(inc)

<<<<<<< HEAD
        # Sanity check, number quantiles must be smaller than the number of configs
        if self.num_quantiles >= len(conf_list):
            self.logger.info("Number of quantiles %d bigger than number of configs %d, reducing to %d quantiles",
                              self.num_quantiles, len(conf_list), len(conf_list) - 1)
            self.num_quantiles = len(conf_list) - 1

=======
>>>>>>> a5809d46
        # We want to visualize the development over time, so we take
        # screenshots of the number of runs per config at different points
        # in (i.e. different quantiles of) the runhistory, LAST quantile
        # is full history!!
        runs_per_quantile = self._get_runs_per_config_quantiled(rh, conf_list, quantiles=self.num_quantiles)
        assert(len(runs_per_quantile) == self.num_quantiles)

        # Get minimum and maximum for sizes of dots
        self.min_runs_per_conf = min([i for i in runs_per_quantile[-1] if i > 0])
        self.max_runs_per_conf = max(runs_per_quantile[-1])
        self.logger.debug("Min runs per conf: %d, Max runs per conf: %d",
                          self.min_runs_per_conf, self.max_runs_per_conf)

        self.logger.debug("Gathered %d configurations from 1 runhistories." % len(conf_list))

        runs_per_quantile = np.array([np.array(run) for run in runs_per_quantile])
        return np.array(conf_matrix), np.array(conf_list), runs_per_quantile

    @timing
    def _get_runs_per_config_quantiled(self, rh, conf_list, quantiles):
        """Returns a list of lists, each sublist representing the current state
        at that timestep (quantile). The current state means a list of times
        each config was evaluated at that timestep.

        Parameters
        ----------
        rh: RunHistory
            rh to evaluate
        conf_list: list
            list of all Configuration objects that appeared in runhistory
        quantiles: int
            number of fractions to split rh into

        Returns:
        --------
        runs_per_quantile: np.array
            numpy array of runs per configuration per quantile
        """
        runs_total = len(rh.data)
        # Create LINEAR ranges. TODO do we want log? -> this line
        ranges = [int(r) for r in np.linspace(0, runs_total, quantiles + 1)]
        self.logger.debug("Creating %d quantiles with a step of %.2f and a total "
                          "runs of %d", quantiles, runs_total/quantiles, runs_total)
        self.logger.debug("Ranges: %s", str(ranges))

        # Iterate over the runhistory's entries in ranges and creating each
        # sublist from a "snapshot"-runhistory
        r_p_q_p_c = []  # runs per quantile per config
        as_list = list(rh.data.items())
        tmp_rh = RunHistory(average_cost)
        for i, j in zip(ranges[:-1], ranges[1:]):
            for idx in range(i, j):
                k, v = as_list[idx]
                tmp_rh.add(config=rh.ids_config[k.config_id],
                           cost=v.cost, time=v.time, status=v.status,
                           instance_id=k.instance_id, seed=k.seed)
            r_p_q_p_c.append([len(tmp_rh.get_runs_for_config(c)) for c in conf_list])
        return r_p_q_p_c

    def _get_size(self, r_p_c):
        """Returns size of scattered points in dependency of runs per config

        Parameters
        ----------
        r_p_c: list[int]
            list with runs per config in order of self.conf_list

        Returns
        -------
        sizes: list[int]
            list with appropriate sizes for dots
        """
        normalization_factor = self.max_runs_per_conf - self.min_runs_per_conf
        min_size, enlargement_factor = 5, 20
        if normalization_factor == 0:  # All configurations same size
            normalization_factor = 1
        sizes = min_size + ((r_p_c - self.min_runs_per_conf) / normalization_factor) * enlargement_factor
        sizes *= np.array([0 if r == 0 else 1 for r in r_p_c])  # 0 size if 0 runs
        return sizes

    def _get_color(self, types):
        """Determine appropriate color for all configurations

        Parameters:
        -----------
        types: List[str]
            type of configuration

        Returns:
        --------
        colors: list
            list of color per config
        """
        colors = []
        for t in types:
            if t == "Default":
                colors.append('orange')
            elif "Incumbent" in t:
                colors.append('red')
            else:
                colors.append('white')
        return colors

    def _plot_contour(self, p, contour_data, x_range, y_range):
        """Plot contour data.

        Parameters
        ----------
        p: bokeh.plotting.figure
            figure to be drawn upon
        contour_data: np.array
            array with contour data
        x_range: List[float, float]
            min and max of x-axis
        y_range: List[float, float]
            min and max of y-axis

        Returns
        -------
        p: bokeh.plotting.figure
            modified figure handle
        """
        min_z = np.min(np.unique(contour_data[2]))
        max_z = np.max(np.unique(contour_data[2]))
        color_mapper = LinearColorMapper(palette="Viridis256",
                                         low=min_z, high=max_z)
        p.image(image=contour_data, x=x_range[0], y=y_range[0],
                dw=x_range[1] - x_range[0], dh=y_range[1] - y_range[0],
                color_mapper=color_mapper)
        color_bar = ColorBar(color_mapper=color_mapper,
                             ticker=BasicTicker(desired_num_ticks=15),
                             label_standoff=12,
                             border_line_color=None, location=(0, 0))
        color_bar.major_label_text_font_size = '12pt'
        p.add_layout(color_bar, 'right')
        return p

    def _plot_create_views(self, source):
        """Create views in order of plotting, so more interesting views are
        plotted on top. Order of interest:
        default > final-incumbent > incumbent > candidate
          local > random
            num_runs (ascending, more evaluated -> more interesting)
        Individual views are necessary, since bokeh can only plot one
        marker-typei (circle, triangle, ...) per 'scatter'-call

        Parameters
        ----------
        source: ColumnDataSource
            containing relevant information for plotting

        Returns
        -------
        views: List[CDSView]
            views in order of plotting
        markers: List[string]
            markers (to the view with the same index)
        """

        def _get_marker(t, o):
            """ returns marker according to type t and origin o """
            if t == "Default":
                shape = 'triangle'
            elif t == 'Final Incumbent':
                shape = 'inverted_triangle'
            else:
                shape = 'square' if t == "Incumbent" else 'circle'
                shape += '_x' if o.startswith("Acquisition Function") else ''
            return shape

        views, markers = [], []
        for t in ['Candidate', 'Incumbent', 'Final Incumbent', 'Default']:
            for o in ['Unknown', 'Random', 'Acquisition Function']:
                for z in sorted(list(set(source.data['zorder'])),
                                key=lambda x: int(x)):
                    views.append(CDSView(source=source, filters=[
                            GroupFilter(column_name='type', group=t),
                            GroupFilter(column_name='origin', group=o),
                            GroupFilter(column_name='zorder', group=z)]))
                    markers.append(_get_marker(t, o))
        self.logger.debug("%d different glyph renderers, %d different zorder-values",
                          len(views), len(set(source.data['zorder'])))
        return (views, markers)

    @timing
    def _plot_scatter(self, p, source, views, markers):
        """
        Parameters
        ----------
        p: bokeh.plotting.figure
            figure
        source: ColumnDataSource
            data container
        views: List[CDSView]
            list with views to be plotted (in order!)
        markers: List[str]
            corresponding markers to the views

        Returns
        -------
        scatter_handles: List[GlyphRenderer]
            glyph renderer per view
        """
        scatter_handles = []
        for view, marker in zip(views, markers):
            scatter_handles.append(p.scatter(x='x', y='y',
                                             source=source,
                                             view=view,
                                             color='color', line_color='black',
                                             size='size',
                                             marker=marker,
                                             ))

        p.xaxis.axis_label = "MDS-X"
        p.yaxis.axis_label = "MDS-Y"
        p.xaxis.axis_label_text_font_size = "15pt"
        p.yaxis.axis_label_text_font_size = "15pt"
        p.xaxis.major_label_text_font_size = "12pt"
        p.yaxis.major_label_text_font_size = "12pt"
        p.title.text_font_size = "15pt"
        p.legend.label_text_font_size = "15pt"
        self.logger.debug("Scatter-handles: %d", len(scatter_handles))
        return scatter_handles

    def _plot_get_source(self, conf_list, runs, X, inc_list, hp_names):
        """
        Create ColumnDataSource with all the necessary data
        Contains for each configuration evaluated on any run:

          - all parameters and values
          - origin (if conflicting, origin from best run counts)
          - type (default, incumbent or candidate)
          - # of runs
          - size
          - color

        Parameters
        ----------
        conf_list: list[Configuration]
            configurations
        runs: list[int]
            runs per configuration (same order as conf_list)
        X: np.array
            configuration-parameters as 2-dimensional array
        inc_list: list[Configuration]
            incumbents for this conf-run
        hp_names: list[str]
            names of hyperparameters

        Returns
        -------
        source: ColumnDataSource
            source with attributes as requested
        """
        # Remove all configurations without any runs
        keep = [i for i in range(len(runs)) if runs[i] > 0]
        runs = np.array(runs)[keep]
        conf_list = np.array(conf_list)[keep]
        X = X[keep]

        source = ColumnDataSource(data=dict(x=X[:, 0], y=X[:, 1]))
        for k in hp_names:  # Add parameters for each config
            source.add([c[k] if c[k] else "None" for c in conf_list],
                       escape_parameter_name(k))
        default = conf_list[0].configuration_space.get_default_configuration()
        conf_types = ["Default" if c == default else "Final Incumbent" if c == inc_list[-1]
                      else "Incumbent" if c in inc_list else "Candidate" for c in conf_list]
        # We group "Local Search" and "Random Search (sorted)" both into local
        origins = [self._get_config_origin(c) for c in conf_list]
        source.add(conf_types, 'type')
        source.add(origins, 'origin')
        sizes = self._get_size(runs)
        sizes = [s * 3 if conf_types[idx] == "Default" else s for idx, s in enumerate(sizes)]
        source.add(sizes, 'size')
        source.add(self._get_color(source.data['type']), 'color')
        source.add(runs, 'runs')
        # To enforce zorder, we categorize all entries according to their size
        # Since we plot all different zorder-levels sequentially, we use a
        # manually defined level of influence
        num_bins = 20  # How fine-grained the size-ordering should be
        min_size, max_size = min(source.data['size']), max(source.data['size'])
        step_size = (max_size - min_size) / num_bins
        if step_size == 0:
            step_size = 1
        zorder = [str(int((s - min_size) / step_size)) for s in source.data['size']]
        source.add(zorder, 'zorder')  # string, so we can apply group filter

        return source

    def _plot_get_timeslider(self, scatter_glyph_render_groups):
        """Add a prerendered timeslider.
        information for all quantiles is plotted in advance and only the
        relevant source is visible.

        +: faster interaction, no changes in data-source
        -: larger(!) files, that take longer to load into browser

        Parameters
        ----------
        scatter_glyph_render_groups: List[List[bokeh-glyphs]]
            list of lists, each sublist represents a quantile, a quantile is a
            list of all relevant glyphs in that quantile

        Returns
        -------
        time_slider: bokeh-Slider
            slider-widget, ready to register with plot
        """
        self.logger.debug("Create prerendered time-slider!")

        # Since runhistory doesn't contain a timestamp, but are ordered, we use quantiles
        num_glyph_subgroups = sum([len(group) for group in scatter_glyph_render_groups])
        glyph_renderers_flattened = ['glyph_renderer' + str(i) for i in range(num_glyph_subgroups)]
        glyph_renderers = []
        start = 0
        for group in scatter_glyph_render_groups:
            glyph_renderers.append(glyph_renderers_flattened[start: start+len(group)])
            start += len(group)
        self.logger.debug("%d, %d, %d", len(scatter_glyph_render_groups),
                          len(glyph_renderers), num_glyph_subgroups)
        scatter_glyph_render_groups_flattened = [a for b in scatter_glyph_render_groups for a in b]
        args = {name: glyph for name, glyph in zip(glyph_renderers_flattened,
                                                   scatter_glyph_render_groups_flattened)}
        code = "glyph_renderers = [" + ','.join(['[' + ','.join(group) + ']' for
                                                 group in glyph_renderers]) + '];' + """
lab_len = cb_obj.end;
for (i = 0; i < lab_len; i++) {
    if (cb_obj.value == i + 1) {
        // console.log('Setting to true: ' + i + '(' + glyph_renderers[i].length + ')')
        for (j = 0; j < glyph_renderers[i].length; j++) {
            glyph_renderers[i][j].visible = true;
            // console.log('Setting to true: ' + i + ' : ' + j)
        }
    } else {
        // console.log('Setting to false: ' + i + '(' + glyph_renderers[i].length + ')')
        for (j = 0; j < glyph_renderers[i].length; j++) {
            glyph_renderers[i][j].visible = false;
            // console.log('Setting to false: ' + i + ' : ' + j)
        }
    }
}
"""
        callback = CustomJS(args=args, code=code)
        num_quantiles = len(scatter_glyph_render_groups)
        slider = Slider(start=1, end=num_quantiles,
                        value=num_quantiles, step=1,
                        callback=callback, title='Time')
        return slider

    def plot(self,
             X,
             conf_list: list,
             runs_per_quantile,
             inc_list: list=None,
             contour_data=None,
             time_slider=False):
        """
        plots sampled configuration in 2d-space;
        uses bokeh for interactive plot
        saves results in self.output, if set

        Parameters
        ----------
        X: np.array
            np.array with 2-d coordinates for each configuration
        conf_list: list
            list of ALL configurations in the same order as X
        runs_per_quantile: list[np.array]
            configurator-run to be analyzed, as a np.array with
            the number of target-algorithm-runs per config per quantile.
        inc_list: list
            list of incumbents (Configuration)
        contour_data: list
            contour data (xx,yy,Z)
        time_slider: bool
            whether or not to have a time_slider-widget on cfp-plot
            INCREASES FILE-SIZE DRAMATICALLY

        Returns
        -------
        (script, div): str
            script and div of the bokeh-figure
        over_time_paths: List[str]
            list with paths to the different quantiled timesteps of the
            configurator run (for static evaluation)
        """
        if not inc_list:
            inc_list = []
        over_time_paths = []  # development of the search space over time

        hp_names = [k.name for k in  # Hyperparameter names
                    conf_list[0].configuration_space.get_hyperparameters()]

        # Get individual sources for quantiles
        sources = [self._plot_get_source(conf_list, quantiled_run, X, inc_list, hp_names)
                   for quantiled_run in runs_per_quantile]

        # Define what appears in tooltips
        # TODO add only important parameters (needs to change order of exec pimp before conf-footprints)
        hover = HoverTool(tooltips=[('type', '@type'), ('origin', '@origin'), ('runs', '@runs')] +
                                   [(k, '@' + escape_parameter_name(k)) for k in hp_names])

        # bokeh-figure
        x_range = [min(X[:, 0]) - 1, max(X[:, 0]) + 1]
        y_range = [min(X[:, 1]) - 1, max(X[:, 1]) + 1]

        scatter_glyph_render_groups = []
        for idx, source in enumerate(sources):
            if not time_slider or idx == 0:
                # Only plot all quantiles in one plot if timeslider is on
                p = figure(plot_height=500, plot_width=600,
                           tools=[hover, 'save'], x_range=x_range, y_range=y_range)
                if contour_data is not None:
                    p = self._plot_contour(p, contour_data, x_range, y_range)
            views, markers = self._plot_create_views(source)
            self.logger.debug("Plotting quantile %d!", idx)
            scatter_glyph_render_groups.append(self._plot_scatter(p, source, views, markers))
            if self.output_dir:
<<<<<<< HEAD
                file_path = "cfp_over_time/configurator_footprint" + str(idx) + ".png"
=======
                file_path = "content/images/cfp_over_time/configurator_footprint" + str(idx) + ".png"
>>>>>>> a5809d46
                over_time_paths.append(os.path.join(self.output_dir, file_path))
                self.logger.debug("Saving plot to %s", over_time_paths[-1])
                export_bokeh(p, over_time_paths[-1], self.logger)

        if time_slider:
            self.logger.debug("Adding timeslider")
            slider = self._plot_get_timeslider(scatter_glyph_render_groups)
            layout = column(p, widgetbox(slider))
        else:
            self.logger.debug("Not adding timeslider")
            layout = column(p)

        script, div = components(layout)

        if self.output_dir:
            path = os.path.join(self.output_dir, "content/images/configurator_footprint.png")
            export_bokeh(p, path, self.logger)

        return (script, div), over_time_paths

    def _get_config_origin(self, c):
        """Return appropriate configuration origin

        Parameters
        ----------
        c: Configuration
            configuration to be examined

        Returns
        -------
        origin: str
            origin of configuration (e.g. "Local", "Random", etc.)
        """
        if not c.origin:
            origin = "Unknown"
        elif c.origin.startswith("Local") or "sorted" in c.origin:
            origin = "Acquisition Function"
        elif c.origin.startswith("Random"):
            origin = "Random"
        else:
            origin = "Unknown"
        return origin<|MERGE_RESOLUTION|>--- conflicted
+++ resolved
@@ -232,11 +232,7 @@
                 dist /= depth
                 dists[i, j] = np.sum(dist)
                 dists[j, i] = np.sum(dist)
-<<<<<<< HEAD
             if 5 < n_confs and i % (n_confs // 5) == 0:
-=======
-            if i % (n_confs // 5) == 0:
->>>>>>> a5809d46
                 self.logger.debug("%.2f%% of all distances calculated...", 100 * i / n_confs)
 
         return dists
@@ -373,15 +369,12 @@
                 conf_matrix.append(inc.get_array())
                 conf_list.append(inc)
 
-<<<<<<< HEAD
         # Sanity check, number quantiles must be smaller than the number of configs
         if self.num_quantiles >= len(conf_list):
             self.logger.info("Number of quantiles %d bigger than number of configs %d, reducing to %d quantiles",
                               self.num_quantiles, len(conf_list), len(conf_list) - 1)
             self.num_quantiles = len(conf_list) - 1
 
-=======
->>>>>>> a5809d46
         # We want to visualize the development over time, so we take
         # screenshots of the number of runs per config at different points
         # in (i.e. different quantiles of) the runhistory, LAST quantile
@@ -800,11 +793,7 @@
             self.logger.debug("Plotting quantile %d!", idx)
             scatter_glyph_render_groups.append(self._plot_scatter(p, source, views, markers))
             if self.output_dir:
-<<<<<<< HEAD
                 file_path = "cfp_over_time/configurator_footprint" + str(idx) + ".png"
-=======
-                file_path = "content/images/cfp_over_time/configurator_footprint" + str(idx) + ".png"
->>>>>>> a5809d46
                 over_time_paths.append(os.path.join(self.output_dir, file_path))
                 self.logger.debug("Saving plot to %s", over_time_paths[-1])
                 export_bokeh(p, over_time_paths[-1], self.logger)
