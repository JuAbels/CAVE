import sys
import os
import logging

import numpy as np
import pandas as pd
import matplotlib as mpl
import matplotlib.pyplot as plt
from typing import Union, List, Dict
plt.style.use(os.path.join(os.path.dirname(__file__), 'mpl_style'))
from matplotlib import ticker

from ConfigSpace.util import impute_inactive_values

from smac.utils.validate import Validator
from smac.configspace import Configuration, convert_configurations_to_array
from smac.epm.rf_with_instances import RandomForestWithInstances
from smac.optimizer.objective import average_cost, _cost
from smac.runhistory.runhistory2epm import RunHistory2EPM4Cost
from smac.utils.util_funcs import get_types
from smac.runhistory.runhistory import RunHistory
from smac.utils.validate import Validator

from cave.plot.scatter import plot_scatter_plot
from cave.plot.configurator_footprint import ConfiguratorFootprint
from cave.plot.parallel_coordinates import ParallelCoordinatesPlotter
from cave.smacrun import SMACrun

from bokeh.plotting import figure, ColumnDataSource
from bokeh.embed import components
from bokeh.models import HoverTool, Range1d
from bokeh.models.sources import CDSView
from bokeh.models.filters import GroupFilter

__author__ = "Joshua Marben"
__copyright__ = "Copyright 2017, ML4AAD"
__license__ = "3-clause BSD"
__maintainer__ = "Joshua Marben"
__email__ = "joshua.marben@neptun.uni-freiburg.de"

class Plotter(object):
    """
    This class is used to outsource some plotting routines and some of the parts
    of analysis that require lots of plot-related code (such as conf_viz or
    parallel_coordinates). It should be invoked via the Analyzer-class. More
    complicated or generalized plotting routines are outsourced and imported, so
    they can be easily adapted into other projects.
    """

    def __init__(self, scenario, train_test, conf1_runs, conf2_runs, output):
        """
        Parameters
        ----------
        scenario: Scenario
            scenario to take cutoff, train- test, etc from
        train_test: bool
            whether to make a distinction between train and test
        conf1_runs, conf2_runs: list(RunValue)
            lists with smac.runhistory.runhistory.RunValue, from which to read
            cost or time
        output: str
            output-directory
        """
        self.logger = logging.getLogger("cave.plotter")
        self.scenario = scenario
        self.train_test = train_test
        self.output = output
        self.vizrh = None

        # Split data into train and test
        data = {"default" : {"combined" : [], "train" : [], "test" : []},
                "incumbent" : {"combined" : [], "train" : [], "test" : []}}
        train = scenario.train_insts
        test = scenario.test_insts
        # Create array for all instances
        for k in conf1_runs:
            data["default"]["combined"].append(conf1_runs[k])
            if k in train:
                data["default"]["train"].append(conf1_runs[k])
            if k in test:
                data["default"]["test"].append(conf1_runs[k])
        for k in conf2_runs:
            data["incumbent"]["combined"].append(conf2_runs[k])
            if k in train:
                data["incumbent"]["train"].append(conf2_runs[k])
            if k in test:
                data["incumbent"]["test"].append(conf2_runs[k])
        for c in ["default", "incumbent"]:
            for s in ["combined", "train", "test"]:
                data[c][s] = np.array(data[c][s])
        self.data = data

    def plot_scatter(self, output_fn_base='scatter'):
        """
        Creates a scatterplot of the two configurations on the given set of
        instances.
        Saves plot to file.

        Parameters:
        -----------
        output_fn_base: string
            base-path to save plot to
        """
        self.logger.debug("Plot scatter to %s[train|test].png", output_fn_base)

        metric = self.scenario.run_obj
        timeout = self.scenario.cutoff
        labels = ["default cost", "incumbent cost"]

        conf1 = (self.data["default"]["train"], self.data["default"]["test"])
        conf2 = (self.data["incumbent"]["train"], self.data["incumbent"]["test"])

        min_val = min(min([min(x) for x in conf1]), min([min(y) for y in conf2]))

        paths = [output_fn_base+'train.png',
                 output_fn_base+'test.png']

        for idx in [0, 1]:
            fig = plot_scatter_plot((conf1[idx],), (conf2[idx],),
                                    labels, metric=metric,
                                    user_fontsize=mpl.rcParams['font.size'],
                                    min_val=min_val,
                                    max_val=timeout,
                                    jitter_timeout=True)
            fig.savefig(paths[idx])
            plt.close(fig)
        return paths

    def plot_cdf_compare(self, output_fn_base="CDF_compare.png"):
        """
        Plot the cumulated distribution functions for given configurations,
        plots will share y-axis and if desired x-axis.
        Saves plot to file.

        Parameters
        ----------
        output: List[str]
            filename, default: CDF_compare.png
        """
        self.logger.debug("Plot CDF to %s_[train|test].png", output_fn_base)

        timeout = self.scenario.cutoff

        data = self.data

        def prepare_data(x_data):
            """ Helper function to keep things easy, generates y_data and
            manages x_data-timeouts """
            x_data = sorted(x_data)
            y_data = np.array(range(len(x_data)))/(len(x_data)-1)
            for idx in range(len(x_data)):
                if (timeout != None) and (x_data[idx] >= timeout):
                    x_data[idx] = timeout
                    y_data[idx] = y_data[idx-1]
            return (x_data, y_data)

        # Generate y_data
        data = {config_name : {label : prepare_data(x_data) for label, x_data in
                               data[config_name].items()}
                for config_name in data}

        output_fn = [output_fn_base + "_" + inst_set + '.png' for inst_set in
                                    ['train', 'test']]

        for inst_set, out in zip(['train', 'test'], output_fn):
            f = plt.figure(1, dpi=100, figsize=(10,10))
            ax1 = f.add_subplot(1,1,1)
            ax1.step(data['default'][inst_set][0],
                     data['default'][inst_set][1], color='red',
                     linestyle='-', label='default train')
            ax1.step(data['incumbent'][inst_set][0],
                     data['incumbent'][inst_set][1], color='blue',
                     linestyle='-', label='incumbent train')
            ax1.legend()
            ax1.grid(True)
            ax1.set_xscale('log')
            ax1.set_ylabel('probability of being solved')
            ax1.set_xlabel('time')
            # Plot 'timeout'
            if timeout:
                ax1.text(timeout,
                         ax1.get_ylim()[0] - 0.1 * np.abs(ax1.get_ylim()[0]),
                         "timeout ", horizontalalignment='center',
                         verticalalignment="top", rotation=30)
                ax1.axvline(x=timeout, linestyle='--')

            f.tight_layout()
            f.savefig(out)
            plt.close(f)
        return output_fn

    def visualize_configs(self, scen, runhistories, incumbents=None, max_confs_plot=1000):
        """
        Parameters
        ----------
        scen: Scenario
            scenario
        rhs: List[RunHistory]
            (unvalidated!) runhistories
        inc: List[Configuration]
            incumbents of all runs
        max_confs_plot: int
            # configurations to be plotted
        """

        sz = ConfiguratorFootprint(
                       scenario=scen,
                       runhistories=runhistories,
                       incs=incumbents, max_plot=max_confs_plot,
                       output_dir=self.output)
        r = sz.run()
        self.vizrh = sz.relevant_rh
        return r

    def plot_parallel_coordinates(self, rh, output, params, n_configs, validator):
        """ Plot parallel coordinates (visualize higher dimensions), here used
        to visualize pcs. This function prepares the data from a SMAC-related
        format (using runhistories and parameters) to a more general format
        (using a dataframe). The resulting dataframe is passed to the
        parallel_coordinates-routine.

        NOTE: the given runhistory should contain only optimization and no
        validation to analyze the explored parameter-space.

        Parameters
        ----------
        rh: RunHistory
            rundata to take configs from
        output: str
            where to save plot
        params: list[str]
            parameters to be plotted
        n_configs: int
            max # configs
        validator: Validator
            to calculate alpha values

        Returns
        -------
        output: str
            path to plot
        """
        parallel_coordinates_plotter = ParallelCoordinatesPlotter(rh, self.output,
                                                                  validator, self.scenario.cs,
                                                                  runtime=self.scenario.run_obj == 'runtime')
        output = parallel_coordinates_plotter.plot_n_configs(n_configs, params)
        return output

    def _get_mean_var_time(self, validator, traj, pred, rh):
        validator.traj = traj  # set trajectory
        time, configs = [], []

        if pred:
            for entry in traj:
                time.append(entry["wallclock_time"])
                configs.append(entry["incumbent"])
                self.logger.debug('Time: %d Runs: %d', time[-1],
                                  len(rh.get_runs_for_config(configs[-1])))

            self.logger.debug("Using %d samples (%d distinct) from trajectory.",
                              len(time), len(set(configs)))

            if validator.epm:  # not log as validator epm is trained on cost, not log cost
                epm = validator.epm
            else:
                self.logger.debug("No EPM passed! Training new one from runhistory.")
                # Train random forest and transform training data (from given rh)
                # Not using validator because we want to plot uncertainties
                rh2epm = RunHistory2EPM4Cost(num_params=len(self.scenario.cs.get_hyperparameters()),
                                             scenario=self.scenario)
                X, y = rh2epm.transform(rh)
                self.logger.debug("Training model with data of shape X: %s, y:%s",
                                  str(X.shape), str(y.shape))

                types, bounds = get_types(self.scenario.cs, self.scenario.feature_array)
                epm = RandomForestWithInstances(types=types,
                                                bounds=bounds,
                                                instance_features=self.scenario.feature_array,
                                                #seed=self.rng.randint(MAXINT),
                                                ratio_features=1.0)
                epm.train(X, y)
            config_array = convert_configurations_to_array(configs)
            mean, var = epm.predict_marginalized_over_instances(config_array)
            var = np.zeros(mean.shape)
            # We don't want to show the uncertainty of the model but uncertainty over multiple optimizer runs
            # This variance is computed in an outer loop.
        else:
            mean, var = [], []
            for entry in traj:
                time.append(entry["wallclock_time"])
                configs.append(entry["incumbent"])
                costs = _cost(configs[-1], rh, rh.get_runs_for_config(configs[-1]))
                print(len(costs), time[-1])
                if not costs:
                    time.pop()
                else:
                    mean.append(np.mean(costs))
                    var.append(0)  # No variance over instances
            mean, var = np.array(mean).reshape(-1, 1), np.array(var).reshape(-1, 1)
        return mean, var, time

    def plot_cost_over_time(self, rh: RunHistory, runs: List[SMACrun],
                            output: str="performance_over_time.png",
                            validator: Union[None, Validator]=None):
        """ Plot performance over time, using all trajectory entries
            with max_time = wallclock_limit or (if inf) the highest
            recorded time

            Parameters
            ----------
            rh: RunHistory
                runhistory to use
            runs: List[SMACrun]
            output: str
                path to output-png
            validator: TODO description
        """
        self.logger.debug("Estimating costs over time for best run.")

        if len(runs) > 1:
            means, times = [], []
            all_times = []
            for run in runs:
                # Ignore variances as we plot variance over runs
                mean, _, time = self._get_mean_var_time(validator, run.traj, not run.validated, rh)
                means.append(mean.flatten())
                all_times.extend(time)
                times.append(time)
            means = np.array(means)
            times = np.array(times)
            all_times = np.array(sorted(all_times))
            at = [0 for _ in runs]  # keep track at which timestep each trajectory is
            m = [np.nan for _ in runs]  # used to compute the mean over the timesteps
            mean = np.ones((len(all_times), 1)) * -1
            var = np.ones((len(all_times), 1)) * -1
            for time_idx, t in enumerate(all_times):
                for traj_idx, entry_idx in enumerate(at):
                    try:
                        if t == times[traj_idx][entry_idx]:
                            m[traj_idx] = means[traj_idx][entry_idx]
                            at[traj_idx] += 1
                    except IndexError:
                        pass  # Reached the end of one trajectory. No need to check it further
                mean[time_idx][0] = np.nanmean(m)
                var[time_idx][0] = np.nanvar(m)
            time = all_times
        else:  # no new statistics computation necessary
            mean, var, time = self._get_mean_var_time(validator, runs[0].traj, not runs[0].validated, rh)

        mean = mean[:, 0]
        var = var[:, 0]
<<<<<<< HEAD
        uncertainty_upper = mean+np.sqrt(var)
        uncertainty_lower = mean-np.sqrt(var)
        if self.scenario.run_obj == 'runtime':  # We have to clip at 0 as we want to put y on the logscale
            uncertainty_lower[uncertainty_lower < 0] = 0
            uncertainty_upper[uncertainty_upper < 0] = 0

        # plot
        fig = plt.figure()
        ax = fig.add_subplot(111)

        ax.set_ylabel('performance')
        ax.set_xlabel('time [sec]')
        ax.step(time, mean, 'r-', label="estimated performance")
        ax.fill_between(time, uncertainty_upper, uncertainty_lower, alpha=0.5,
                label="standard deviation", step='pre')
        ax.set_xscale("log", nonposx='clip')
        if self.scenario.run_obj == 'runtime':
            ax.set_yscale('log')

        # ax.set_ylim(min(mean)*0.8, max(mean)*1.2)
=======
        uncertainty_upper = mean + np.sqrt(var)
        uncertainty_lower = mean - np.sqrt(var)
        clip_y_lower = False
        if self.scenario.run_obj == 'runtime':  # y-axis on log -> clip plot
            # Determine clipping point from lowest legal value
            clip_y_lower = min(list(uncertainty_lower[uncertainty_lower > 0])
                               + list(mean)) * 0.8

        hp_names = [k.name for k in  # Hyperparameter names
                    configs[0].configuration_space.get_hyperparameters()]

        def escape_param_name(p):
            """Necessary because:
                1. parameters called 'runs' or 'start-time' might exist in cs
                2. '-' not allowed in bokeh's CDS"""
            return 'p_' + p.replace('-','_')

        source = ColumnDataSource(data=dict(
                    x=time,
                    y=mean,
                    start=time,
                    end=time[1:] + ['end'],
                    orig_perf=[rh.get_cost(c) for c in configs],
                    epm_perf=mean,
                    runs=[len(rh.get_runs_for_config(c)) for c in configs],
                        ))
        for k in hp_names:
            source.add([c[k] if c[k] else "None" for c in configs],
                       escape_param_name(k))

        hover = HoverTool(tooltips=[
                ("start time", "@start"),
                ("end time", "@end"),
                ("runs", "@runs"),
                ("est. perf. (only original runs)", "@orig_perf"),
                ("est. perf. (with epm'ed runs)", "@epm_perf"),
                ("Configuration", "------"),
                ]+ [(k, '@' + escape_param_name(k)) for k in hp_names])

        p = figure(plot_width=600, plot_height=400, tools=[hover],
                   x_axis_type='log',
                   y_axis_type='log' if self.scenario.run_obj=='runtime' else 'linear',
                   title="Performance over time")

        if clip_y_lower:
            p.y_range = Range1d(clip_y_lower, 1.2 * max(uncertainty_upper))
>>>>>>> 99fad085
        # start after 1% of the configuration budget
        p.x_range = Range1d(min(time)+(max(time) - min(time))*0.01, max(time))

        # Plot
        p.step('x', 'y', source=source)

        # Fill area (uncertainty)
        band_x = np.append(time, time[::-1])
        band_y = np.append(uncertainty_lower, uncertainty_upper[::-1])
        p.patch(band_x, band_y, color='#7570B3', fill_alpha=0.2)

        p.xaxis.axis_label = "time (sec)"
        p.yaxis.axis_label = "estimated performance"

        script, div = components(p)
        return script, div
<|MERGE_RESOLUTION|>--- conflicted
+++ resolved
@@ -349,28 +349,7 @@
 
         mean = mean[:, 0]
         var = var[:, 0]
-<<<<<<< HEAD
-        uncertainty_upper = mean+np.sqrt(var)
-        uncertainty_lower = mean-np.sqrt(var)
-        if self.scenario.run_obj == 'runtime':  # We have to clip at 0 as we want to put y on the logscale
-            uncertainty_lower[uncertainty_lower < 0] = 0
-            uncertainty_upper[uncertainty_upper < 0] = 0
-
-        # plot
-        fig = plt.figure()
-        ax = fig.add_subplot(111)
-
-        ax.set_ylabel('performance')
-        ax.set_xlabel('time [sec]')
-        ax.step(time, mean, 'r-', label="estimated performance")
-        ax.fill_between(time, uncertainty_upper, uncertainty_lower, alpha=0.5,
-                label="standard deviation", step='pre')
-        ax.set_xscale("log", nonposx='clip')
-        if self.scenario.run_obj == 'runtime':
-            ax.set_yscale('log')
-
-        # ax.set_ylim(min(mean)*0.8, max(mean)*1.2)
-=======
+
         uncertainty_upper = mean + np.sqrt(var)
         uncertainty_lower = mean - np.sqrt(var)
         clip_y_lower = False
@@ -379,36 +358,36 @@
             clip_y_lower = min(list(uncertainty_lower[uncertainty_lower > 0])
                                + list(mean)) * 0.8
 
-        hp_names = [k.name for k in  # Hyperparameter names
-                    configs[0].configuration_space.get_hyperparameters()]
-
-        def escape_param_name(p):
-            """Necessary because:
-                1. parameters called 'runs' or 'start-time' might exist in cs
-                2. '-' not allowed in bokeh's CDS"""
-            return 'p_' + p.replace('-','_')
+        #hp_names = [k.name for k in  # Hyperparameter names
+        #            configs[0].configuration_space.get_hyperparameters()]
+
+        #def escape_param_name(p):
+        #    """Necessary because:
+        #        1. parameters called 'runs' or 'start-time' might exist in cs
+        #        2. '-' not allowed in bokeh's CDS"""
+        #    return 'p_' + p.replace('-','_')
 
         source = ColumnDataSource(data=dict(
                     x=time,
                     y=mean,
-                    start=time,
-                    end=time[1:] + ['end'],
-                    orig_perf=[rh.get_cost(c) for c in configs],
-                    epm_perf=mean,
-                    runs=[len(rh.get_runs_for_config(c)) for c in configs],
+                    #start=time,
+                    #end=time[1:] + ['end'],
+                    #orig_perf=[rh.get_cost(c) for c in configs],
+                    #epm_perf=mean,
+                    #runs=[len(rh.get_runs_for_config(c)) for c in configs],
                         ))
-        for k in hp_names:
-            source.add([c[k] if c[k] else "None" for c in configs],
-                       escape_param_name(k))
+        #for k in hp_names:
+        #    source.add([c[k] if c[k] else "None" for c in configs],
+        #               escape_param_name(k))
 
         hover = HoverTool(tooltips=[
                 ("start time", "@start"),
                 ("end time", "@end"),
                 ("runs", "@runs"),
                 ("est. perf. (only original runs)", "@orig_perf"),
-                ("est. perf. (with epm'ed runs)", "@epm_perf"),
-                ("Configuration", "------"),
-                ]+ [(k, '@' + escape_param_name(k)) for k in hp_names])
+                ("est. perf. (with epm'ed runs)", "@epm_perf"),])
+                #("Configuration", "------"),
+                #]+ [(k, '@' + escape_param_name(k)) for k in hp_names])
 
         p = figure(plot_width=600, plot_height=400, tools=[hover],
                    x_axis_type='log',
@@ -417,7 +396,7 @@
 
         if clip_y_lower:
             p.y_range = Range1d(clip_y_lower, 1.2 * max(uncertainty_upper))
->>>>>>> 99fad085
+
         # start after 1% of the configuration budget
         p.x_range = Range1d(min(time)+(max(time) - min(time))*0.01, max(time))
 
@@ -433,4 +412,4 @@
         p.yaxis.axis_label = "estimated performance"
 
         script, div = components(p)
-        return script, div
+        return script, div