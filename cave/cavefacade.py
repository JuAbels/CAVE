import sys
import os
import logging
from collections import OrderedDict
from contextlib import contextmanager
from importlib import reload
import typing
from typing import Union, List
import tempfile
import copy
from functools import wraps
import shutil
import inspect

import numpy as np
from pandas import DataFrame

from smac.optimizer.objective import average_cost
from smac.runhistory.runhistory import RunHistory, DataOrigin
from smac.utils.io.input_reader import InputReader
from smac.utils.validate import Validator

from pimp.importance.importance import Importance

from cave.__version__ import __version__ as v
from cave.analyzer.algorithm_footprint import AlgorithmFootprint
from cave.analyzer.bohb_incumbents_per_budget import BohbIncumbentsPerBudget
from cave.analyzer.bohb_learning_curves import BohbLearningCurves
from cave.analyzer.box_violin import BoxViolin
from cave.analyzer.budget_correlation import BudgetCorrelation
from cave.analyzer.cave_ablation import CaveAblation
from cave.analyzer.cave_fanova import CaveFanova
from cave.analyzer.cave_forward_selection import CaveForwardSelection
from cave.analyzer.compare_default_incumbent import CompareDefaultIncumbent
from cave.analyzer.configurator_footprint import ConfiguratorFootprint
from cave.analyzer.cost_over_time import CostOverTime
from cave.analyzer.feature_clustering import FeatureClustering
from cave.analyzer.feature_correlation import FeatureCorrelation
from cave.analyzer.feature_importance import FeatureImportance
from cave.analyzer.local_parameter_importance import LocalParameterImportance
from cave.analyzer.overview_table import OverviewTable
from cave.analyzer.parallel_coordinates import ParallelCoordinates
from cave.analyzer.performance_table import PerformanceTable
from cave.analyzer.pimp_comparison_table import PimpComparisonTable
from cave.analyzer.plot_ecdf import PlotECDF
from cave.analyzer.plot_scatter import PlotScatter
from cave.html.html_builder import HTMLBuilder
from cave.reader.configurator_run import ConfiguratorRun
from cave.utils.helpers import scenario_sanity_check, combine_runhistories
from cave.utils.hpbandster2smac import HpBandSter2SMAC
from cave.utils.timing import timing

__author__ = "Joshua Marben"
__copyright__ = "Copyright 2017, ML4AAD"
__license__ = "3-clause BSD"
__maintainer__ = "Joshua Marben"
__email__ = "joshua.marben@neptun.uni-freiburg.de"


@contextmanager
def _changedir(newdir):
    """ Helper function to change directory, for example to create a scenario
    from file, where paths to the instance- and feature-files are relative to
    the original SMAC-execution-directory. Same with target algorithms that need
    be executed for validation. """
    olddir = os.getcwd()
    os.chdir(os.path.expanduser(newdir))
    try:
        yield
    finally:
        os.chdir(olddir)

def _analyzer_type(f):
    @wraps(f)
    def wrap(self, *args, d=None, **kw):
        run = kw.pop('run', None)
        if self.use_budgets and not f.__name__ in self.always_aggregated:
            if run:
                # Use the run-specific cave instance
                try:
                    cave = self.folder_to_run[run].cave
                except KeyError as err:
                    raise KeyError("You specified '%s' as folder-name. This folder is not either not existent "
                                   "or not included in this CAVE-object. Following folders are included in the analysis: %s" %
                                   (run, str(list(self.folder_to_run.keys()))))
                self.logger.debug("Using %s as cave-instance", run)
                if not cave:
                    raise ValueError("Using budgets, but didn't initialize CAVE-instances per run. "
                                     "Please run your example with '--verbose_level DEBUG' and "
                                     "report this issue with the debug.log (output_dir/debug/debug.log) "
                                     "on https://github.com/automl/CAVE/issues")
            else:
                raise ValueError("You are using a configurator that uses budgets. Please specify one of the following "
                                 "runs as a 'run=' keyword-argument: %s" % (str(list(self.folder_to_run.keys()))),)
        else:
            # Use aggregated objects
            self.logger.debug("Using aggregated cave-instance")
            cave = self
        self.logger.debug("Args: %s, Kwargs: %s", str(args), str(kw))
        try:
            analyzer = f(self, cave, *args, **kw)
        except Exception as err:
            self.logger.exception(err)
            raise
        else:
            if self.show_jupyter:
                try:
                    analyzer.get_jupyter()
                except ImportError as err:
                    self.logger.debug(err)
                    self.logger.info("Assuming that jupyter is not installed. Disable for rest of report.")
                    self.show_jupyter = False
            if isinstance(d, dict):
                analyzer.get_html(d, tooltip=self._get_tooltip(f))
        self._build_website()
        return analyzer
    return wrap

class CAVE(object):
    def __init__(self,
                 folders: typing.List[str],
                 output_dir: str,
                 ta_exec_dir: typing.List[str],
                 file_format: str='SMAC3',
                 validation_format='NONE',
                 validation_method: str='epm',
                 pimp_max_samples: int=-1,
                 fanova_pairwise: bool=True,
                 pc_sort_by: str='none',
                 use_budgets: bool=False,
                 seed: int=42,
                 show_jupyter: bool=True,
                 verbose_level: str='OFF'):
        """
        Initialize CAVE facade to handle analyzing, plotting and building the report-page easily.
        During initialization, the analysis-infrastructure is built and the data is validated, the overall best
        incumbent is found and default+incumbent are evaluated for all instances for all runs, by default using an EPM.

        In the internal data-management the we have three types of runhistories: *original*, *validated* and *epm*.

        - *original_rh* contain only runs that have been gathered during the optimization-process.
        - *validated_rh* may contain original runs, but also data that was not gathered iteratively during the
          optimization, but systematically through external validation of interesting configurations.
          Important: NO ESTIMATED RUNS IN `validated` RUNHISTORIES!
        - *epm_rh* contain runs that are gathered through empirical performance models.

        Runhistories are organized as follows:

        - each ConfiguratorRun has an *original_runhistory*- and a *combined_runhistory*-attribute
        - if available, each ConfiguratorRun's *validated_runhistory* contains
          a runhistory with validation-data gathered after the optimization
        - *combined_runhistory* always contains as many real runs as possible

        Arguments
        ---------
        folders: list<strings>
            paths to relevant SMAC runs
        output_dir: string
            output for cave to write results (figures + report)
        ta_exec_dir: string
            execution directory for target algorithm (to find instance.txt specified in scenario, ..)
        file_format: str
            what format the rundata is in, options are [SMAC3, SMAC2, BOHB and CSV]
        file_format: str
            what format the validation rundata is in, options are [SMAC3, SMAC2, CSV and None]
        validation_method: string
            from [validation, epm], how to estimate missing runs
        pimp_max_samples: int
            passed to PIMP for configuration
        fanova_pairwise: bool
            whether to calculate pairwise marginals for fanova
        use_budgets: bool
            if true, individual runs are treated as different budgets. they are not evaluated together, but compared
            against each other. runs are expected in ascending budget-size.
        seed: int
            random seed for analysis (e.g. the random forests)
        show_jupyter: bool
            default True, tries to output plots and tables to jupyter-frontend, if available
        verbose_level: str
            from [OFF, INFO, DEBUG, DEV_DEBUG and WARNING]
        """
<<<<<<< HEAD
        self.logger = logging.getLogger(self.__module__ + '.' + self.__class__.__name__)
        self.output_dir = output_dir
        self.output_dir_created = False
        self.set_verbosity(verbose_level.upper(), os.path.join(self.output_dir, "debug"))
        self.logger.debug("Running CAVE version %s", v)
        self.logger.info("TEST JULES new MDS 17.05")  # TEST For BA
=======
>>>>>>> e1cc6716
        self.show_jupyter = show_jupyter
        if self.show_jupyter:
            # Reset logging module
            logging.shutdown()
            reload(logging)

        self.logger = logging.getLogger(self.__module__ + '.' + self.__class__.__name__)
        self.output_dir = output_dir
        self.output_dir_created = False

        # Create output_dir and set verbosity
        self.set_verbosity(verbose_level.upper())
        self._create_outputdir(self.output_dir)

        self.logger.debug("Running CAVE version %s", v)

        # Methods that are never per-run, because they are inter-run-analysis by nature
        self.always_aggregated = ['bohb_learning_curves', 'bohb_incumbents_per_budget', 'configurator_footprint',
                                  'budget_correlation', 'cost_over_time',
                                  'overview_table']  # these function-names will always be aggregated

        self.verbose_level = verbose_level
        self.seed = seed
        self.rng = np.random.RandomState(seed)
        self.use_budgets = use_budgets
        self.ta_exec_dir = ta_exec_dir
        self.file_format = file_format
        self.validation_format = validation_format
        self.validation_method = validation_method
        self.pimp_max_samples = pimp_max_samples
        self.fanova_pairwise = fanova_pairwise
        self.pc_sort_by = pc_sort_by

        # To be set during execution (used for dependencies of analysis-methods)
        self.param_imp = OrderedDict()
        self.feature_imp = OrderedDict()
        self.evaluators = []
        self.validator = None

        self.feature_names = None

        self.num_bohb_results = 0
        self.bohb_results = None  # only relevant for bohb_result

        if file_format == 'BOHB':
            self.use_budgets = True
            self.num_bohb_results = len(folders)
            self.bohb_results, folders, budgets = HpBandSter2SMAC().convert(folders, output_dir)
            if "DEBUG" in self.verbose_level:
                for f in folders:
                    debug_f = os.path.join(output_dir, 'debug', os.path.basename(f))
                    shutil.rmtree(debug_f, ignore_errors=True)
                    shutil.copytree(f, debug_f)

            file_format = 'SMAC3'

        # Save all relevant configurator-runs in a list
        self.logger.debug("Folders: %s; ta-exec-dirs: %s", str(folders), str(ta_exec_dir))
        self.runs = []
        if len(ta_exec_dir) < len(folders):
            for i in range(len(folders) - len(ta_exec_dir)):
                ta_exec_dir.append(ta_exec_dir[0])
        for ta_exec_dir, folder in zip(ta_exec_dir, folders):
            try:
                self.logger.debug("Collecting data from %s.", folder)
                self.runs.append(ConfiguratorRun(folder, ta_exec_dir, file_format=file_format,
                                                 validation_format=validation_format))
            except Exception as err:
                self.logger.warning("Folder %s could with ta_exec_dir %s not be loaded, failed with error message: %s",
                                    folder, ta_exec_dir, err)
                self.logger.exception(err)
                continue
        if not self.runs:
            raise ValueError("None of the specified folders could be loaded.")
        self.folder_to_run = {os.path.basename(run.folder) : run for run in self.runs}

        # Use scenario of first run for general purposes (expecting they are all the same anyway!
        self.scenario = self.runs[0].solver.scenario
        scenario_sanity_check(self.scenario, self.logger)
        self.feature_names = self._get_feature_names()
        self.default = self.scenario.cs.get_default_configuration()

        # All runs that have been actually explored during optimization
        self.global_original_rh = None
        # All original runs + validated runs if available
        self.global_validated_rh = None
        # All validated runs + EPM-estimated for def and inc on all insts
        self.global_epm_rh = None
        self.pimp = None
        self.model = None

        if self.use_budgets:
            self._init_helper_budgets()
        else:
            self._init_helper_no_budgets()

        # Builder for html-website
        custom_logo = './custom_logo.png'
        if self.use_budgets:
            logo_fn = 'BOHB_logo.png'
        elif file_format.startswith('SMAC'):
            logo_fn = 'SMAC_logo.png'
        elif os.path.exists(custom_logo):
            logo_fn = custom_logo
        else:
            logo_fn = 'automl-logo.png'
            self.logger.info("No suitable logo found. You can use a custom logo simply by having a file called '%s' "
                             "in the directory from which you run CAVE.", custom_logo)
        self.builder = HTMLBuilder(self.output_dir, "CAVE", logo_fn=logo_fn, logo_custom=custom_logo==logo_fn)
        self.website = OrderedDict([])

    def _init_helper_budgets(self):
        """
        Each run gets it's own CAVE-instance. This way, we can simply use the individual objects (runhistories,
        output-dirs, etc)
        """
        for run in self.runs:
            sub_sec = os.path.basename(run.folder)
            # Set paths for each budget individual to avoid path-conflicts
            sub_output_dir = os.path.join(self.output_dir, 'content', sub_sec)
            os.makedirs(sub_output_dir, exist_ok=True)
            run.cave = CAVE(folders=[run.folder],
                            output_dir=sub_output_dir,
                            ta_exec_dir=[run.ta_exec_dir],
                            file_format=run.file_format,
                            validation_format=run.validation_format,
                            validation_method=self.validation_method,
                            pimp_max_samples=self.pimp_max_samples,
                            fanova_pairwise=self.fanova_pairwise,
                            use_budgets=False,
                            show_jupyter=False,
                            seed=self.seed,
                            verbose_level='OFF')
        self.incumbent = self.runs[-1].incumbent

    def _init_helper_no_budgets(self):
        """
        No budgets means using global, aggregated runhistories to analyze the Configurator's behaviour.
        Also it creates an EPM using all available information, since all runs are "equal".
        """
        self.global_original_rh = RunHistory(average_cost)
        self.global_validated_rh = RunHistory(average_cost)
        self.global_epm_rh = RunHistory(average_cost)
        self.logger.debug("Update original rh with all available rhs!")
        for run in self.runs:
            self.global_original_rh.update(run.original_runhistory, origin=DataOrigin.INTERNAL)
            self.global_validated_rh.update(run.original_runhistory, origin=DataOrigin.INTERNAL)
            if run.validated_runhistory:
                self.global_validated_rh.update(run.validated_runhistory, origin=DataOrigin.EXTERNAL_SAME_INSTANCES)

        self._init_pimp_and_validator(self.global_validated_rh)

        # Estimate missing costs for [def, inc1, inc2, ...]
        self._validate_default_and_incumbents(self.validation_method, self.ta_exec_dir)
        self.global_epm_rh.update(self.global_validated_rh)

        for rh_name, rh in [("original", self.global_original_rh),
                            ("validated", self.global_validated_rh),
                            ("epm", self.global_epm_rh)]:
            self.logger.debug('Combined number of RunHistory data points for %s runhistory: %d '
                              '# Configurations: %d. # Configurator runs: %d',
                              rh_name, len(rh.data), len(rh.get_all_configs()), len(self.runs))

        # Sort runs (best first)
        self.runs = sorted(self.runs, key=lambda run: self.global_epm_rh.get_cost(run.solver.incumbent))
        self.best_run = self.runs[0]

        self.incumbent = self.pimp.incumbent = self.best_run.solver.incumbent
        self.logger.debug("Overall best run: %s, with incumbent: %s", self.best_run.folder, self.incumbent)

    def _init_pimp_and_validator(self, rh, pimp_output_dir=None):
        """Create ParameterImportance-object and use it's trained model for  validation and further predictions
        We pass validated runhistory, so that the returned model will be based on as much information as possible

        Parameters
        ----------
        rh: RunHistory
            runhistory used to build EPM
        alternative_output_dir: str
            e.g. for budgets we want pimp to use an alternative output-dir (subfolders per budget)
        """
        if not pimp_output_dir:
            pimp_output_dir = os.path.join(self.output_dir, 'content')
        self.logger.debug("Using '%s' as output for pimp", pimp_output_dir)
        self.pimp = Importance(scenario=copy.deepcopy(self.scenario),
                               runhistory=rh,
                               incumbent=self.default,  # Inject correct incumbent later
                               save_folder=pimp_output_dir,
                               seed=self.rng.randint(1, 100000),
                               max_sample_size=self.pimp_max_samples,
                               fANOVA_pairwise=self.fanova_pairwise,
                               preprocess=False,
                               verbose=self.verbose_level != 'OFF',  # disable progressbars
                               )
        self.model = self.pimp.model

        # Validator (initialize without trajectory)
        self.validator = Validator(self.scenario, None, None)
        self.validator.epm = self.model

    @timing
    def _validate_default_and_incumbents(self, method, ta_exec_dir):
        """Validate default and incumbent configurations on all instances possible.
        Either use validation (physically execute the target algorithm) or EPM-estimate and update according runhistory
        (validation -> self.global_validated_rh; epm -> self.global_epm_rh).

        Parameters
        ----------
        method: str
            epm or validation
        ta_exec_dir: str
            path from where the target algorithm can be executed as found in scenario (only used for actual validation)
        """
        for run in self.runs:
            self.logger.debug("Validating %s using %s!", run.folder, method)
            self.validator.traj = run.traj
            if method == "validation":
                with _changedir(ta_exec_dir):
                    # TODO determine # repetitions
                    new_rh = self.validator.validate('def+inc', 'train+test', 1, -1, runhistory=self.global_validated_rh)
                self.global_validated_rh.update(new_rh)
            elif method == "epm":
                # Only do test-instances if features for test-instances are available
                instance_mode = 'train+test'
                if (any([i not in self.scenario.feature_dict for i in self.scenario.test_insts]) and
                    any([i in self.scenario.feature_dict for i in self.scenario.train_insts])):  # noqa
                    self.logger.debug("No features provided for test-instances (but for train!). "
                                      "Cannot validate on \"epm\".")
                    self.logger.warning("Features detected for train-instances, but not for test-instances. This is "
                                        "unintended usage and may lead to errors for some analysis-methods.")
                    instance_mode = 'train'

                new_rh = self.validator.validate_epm('def+inc', instance_mode, 1, runhistory=self.global_validated_rh)
                self.global_epm_rh.update(new_rh)
            else:
                raise ValueError("Missing data method illegal (%s)", method)
            self.validator.traj = None  # Avoid usage-mistakes

    @timing
    def analyze(self,
                performance=True,
                cdf=True,
                scatter=True,
                cfp=True,
                cfp_time_slider=False,
                cfp_max_plot=-1,
                cfp_number_quantiles=10,
                cfp_reduction_method="classic",
                param_importance=['forward_selection', 'ablation', 'fanova'],
                pimp_sort_table_by: str="average",
                feature_analysis=["box_violin", "correlation", "importance", "clustering", "feature_cdf"],
                parallel_coordinates=True,
                cost_over_time=True,
                algo_footprint=True):
        """Analyze the available data and build HTML-webpage as dict.
        Save webpage in 'self.output_dir/CAVE/report.html'.
        Analyzing is performed with the analyzer-instance that is initialized in
        the __init__

        Parameters
        ----------
        performance: bool
            whether to calculate par10-values
        cdf: bool
            whether to plot cdf
        scatter: bool
            whether to plot scatter
        cfp: bool
            whether to perform configuration visualization
        cfp_time_slider: bool
            whether to include an interactive time-slider in configuration footprint
        cfp_max_plot: int
            limit number of configurations considered for configuration footprint (-1 -> all configs)
        cfp_number_quantiles: int
            number of steps over time generated in configuration footprint
        param_importance: List[str]
            containing methods for parameter importance
        pimp_sort_table: str
            in what order the parameter-importance overview should be organized
        feature_analysis: List[str]
            containing methods for feature analysis
        parallel_coordinates: bool
            whether to plot parallel coordinates
        cost_over_time: bool
            whether to plot cost over time
        algo_footprint: bool
            whether to plot algorithm footprints
        """
        # Check arguments
        for p in param_importance:
            if p not in ['forward_selection', 'ablation', 'fanova', 'lpi']:
                raise ValueError("%s not a valid option for parameter importance!" % p)
        for f in feature_analysis:
            if f not in ["box_violin", "correlation", "importance", "clustering", "feature_cdf"]:
                raise ValueError("%s not a valid option for feature analysis!" % f)

        # Deactivate pimp for less configs than parameters
        num_configs = len(combine_runhistories([r.original_runhistory for r in self.runs]).get_all_configs())
        num_params = len(self.scenario.cs.get_hyperparameters())
        if num_configs < num_params:
            self.logger.info("Deactivating parameter importance, since there are less configs than parameters (%d < %d)"
                             % (num_configs, num_params))
            param_importance = []


        # Start analysis
        headings = ["Meta Data",
                    "Best Configuration",
                    "Performance Analysis",
                    "Configurators Behavior",
                    "Parameter Importance",
                    "Feature Analysis",
                    "BOHB Plot",
                    ]
        for h in headings:
            self.website[h] = OrderedDict()

        if self.use_budgets:
            # The individual configurator runs are not directory comparable and cannot be aggregated.
            # Nevertheless they need to be combined in one comprehensive report and some metrics are to be compared over
            # the individual runs.
            # TODO: Currently, the code below is configured for bohb... if we extend to other budget-driven configurators, review!

            # Perform analysis for each run
            if self.bohb_results:
                self.website["Budget Correlation"] = OrderedDict()
                self.budget_correlation(d=self.website["Budget Correlation"])
                self.bohb_learning_curves(d=self.website)
                self.website["Incumbents Over Budgets"] = OrderedDict()
                self.bohb_incumbents_per_budget(d=self.website["Incumbents Over Budgets"])
                # Move to second position
                self.website.move_to_end("Budget Correlation", last=False)
                self.website.move_to_end("BOHB Learning Curves", last=False)
                self.website.move_to_end("Incumbents Over Budgets", last=False)
                self.website.move_to_end("Meta Data", last=False)

            # Configurator Footprint always aggregated
            if cfp:  # Configurator Footprint
                self.configurator_footprint(d=self._get_dict(self.website["Configurators Behavior"], "Configurator Footprint"),
                                            run=None,
                                            use_timeslider=cfp_time_slider,
                                            max_confs=cfp_max_plot,
                                            num_quantiles=cfp_number_quantiles,
                                            reduction_method=cfp_reduction_method)  # JULIA BA
                self.website["Configurators Behavior"]["Configurator Footprint"]["tooltip"] = self._get_tooltip(self.configurator_footprint)
            if cost_over_time:
                self.cost_over_time(d=self._get_dict(self.website["Configurators Behavior"], "Cost Over Time"), run=None)
                self.website["Configurators Behavior"]["Cost Over Time"]["tooltip"] = self._get_tooltip(self.cost_over_time)
            self.overview_table(d=self._get_dict(self.website, "Meta Data"), run=None)
            self.website["Meta Data"]["tooltip"] = self._get_tooltip(self.overview_table)

            for run in self.runs:
                sub_sec = os.path.basename(run.folder)
                # Set paths for each budget individual to avoid path-conflicts
                sub_output_dir = os.path.join(self.output_dir, 'content', sub_sec)
                os.makedirs(sub_output_dir, exist_ok=True)
                # Set runhistories
                self.global_original_rh = run.original_runhistory
                self.global_validated_rh = run.combined_runhistory
                self.global_epm_rh = RunHistory(average_cost)
                # Train epm and stuff
                self._init_pimp_and_validator(run.combined_runhistory, pimp_output_dir=sub_output_dir)
                self._validate_default_and_incumbents(self.validation_method, run.ta_exec_dir)
                self.pimp.incumbent = run.incumbent
                self.incumbent = run.incumbent
                run.epm_rh = self.global_epm_rh
                self.best_run = run
                # Perform analysis
                self.website["Meta Data"]["tooltip"] = self._get_tooltip(self.overview_table)
                self.parameter_importance(self.website["Parameter Importance"], sub_sec,
                                          ablation=False, #'ablation' in param_importance,
                                          fanova='fanova' in param_importance,
                                          forward_selection='forward_selection' in param_importance,
                                          lpi='lpi' in param_importance,
                                          pimp_sort_table_by=pimp_sort_table_by)
                self.configurators_behavior(self.website["Configurators Behavior"], sub_sec,
                                            False,
                                            False, cfp_max_plot, cfp_time_slider, cfp_number_quantiles,
                                            parallel_coordinates,
                                            cfp_reduction_method)  # Julia BA
                if self.feature_names:
                    self.feature_analysis(self.website["Feature Analysis"], sub_sec,
                                          box_violin='box_violin' in feature_analysis,
                                          correlation='correlation' in feature_analysis,
                                          clustering='clustering' in feature_analysis,
                                          importance='importance' in feature_analysis)
        else:
            self.overview_table(d=self.website["Meta Data"], run=None)
            self.compare_default_incumbent(d=self.website["Best Configuration"], run=None)
            self.performance_analysis(self.website["Performance Analysis"], None,
                                      performance, cdf, scatter, algo_footprint)
            self.parameter_importance(self.website["Parameter Importance"], None,
                                      ablation='ablation' in param_importance,
                                      fanova='fanova' in param_importance,
                                      forward_selection='forward_selection' in param_importance,
                                      lpi='lpi' in param_importance,
                                      pimp_sort_table_by=pimp_sort_table_by)
            self.configurators_behavior(self.website["Configurators Behavior"], None,
                                        cost_over_time,
                                        cfp, cfp_max_plot, cfp_time_slider, cfp_number_quantiles,
                                        parallel_coordinates,
                                        cfp_reduction_method)  # Julia BA
            if self.feature_names:
                self.feature_analysis(self.website["Feature Analysis"], None,
                                      box_violin='box_violin' in feature_analysis,
                                      correlation='correlation' in feature_analysis,
                                      clustering='clustering' in feature_analysis,
                                      importance='importance' in feature_analysis)

        self._build_website()

        self.logger.info("CAVE finished. Report is located in %s",
                         os.path.join(self.output_dir, 'report.html'))

    def _get_dict(self, d, layername, run=None):
        """ Get the appropriate sub-dict for this layer (or layer-run combination) and create it if necessary """
        if not isinstance(d, dict):
            raise ValueError("Pass a valid dict to _get_dict!")
        if not layername in d:
            d[layername] = OrderedDict()
        if run is not None and not run in d[layername] and self.use_budgets:
            d[layername][run] = OrderedDict()
        if run is not None:
            return d[layername][run]
        return d[layername]

    @_analyzer_type
    def overview_table(self, cave):
        """ Meta data, i.e. number of instances and parameters as well as configuration budget. Statistics apply to the
        best run, if multiple configurator runs are compared.
        """
        return OverviewTable(cave.runs,
                             cave.num_bohb_results,
                             cave.output_dir)

    @_analyzer_type
    def compare_default_incumbent(self, cave):
        """
        Comparing parameters of default and incumbent. Parameters that differ from default to incumbent are presented
        first. Parameters that are inactive for both configurations are omitted.
        """
        return CompareDefaultIncumbent(cave.default, cave.incumbent)

    def performance_analysis(self, d, run,
                             performance, cdf, scatter, algo_footprint):
        """Generate performance analysis.

        Parameters
        ----------
        d: dictionary
            dictionary to add entries to
        performance, cdf, scatter, algo_footprint: bool
            what analysis-methods to perform
        """

        if performance:
            self.performance_table(d=self._get_dict(d, "Performance Table", run=run), run=run)
        if cdf:
            self.plot_ecdf(d=self._get_dict(d, "empirical Cumulative Distribution Function (eCDF)", run=run), run=run)
        if scatter:
            self.plot_scatter(d=self._get_dict(d, "Scatterplot", run=run), run=run)
        if algo_footprint and self.scenario.feature_dict:
            self.algorithm_footprints(d=self._get_dict(d, "Algorithm Footprints", run=run), run=run)

    @_analyzer_type
    def performance_table(self, cave):
        """
        If the run-objective is 'runtime': PAR stands for Penalized Average Runtime. If there is a timeout in the
        scenario, runs that were thus cut off can be penalized with a factor (because we do not know how long it would
        have run). PAR1 is no penalty, PAR10 will count all cutoffs with a factor of 10.

        For timeouts: if there are multiple runs on the same configuration-instance pair (with different seeds), some
        resulting in timeouts and some not, the majority decides here.

        P-value (between 0 and 1) results from comparing default and incumbent using a paired permutation test with 10000 iterations
        (permuting instances) and tests against the null-hypothesis that the mean of performance between default and
        incumbent is equal.

        Oracle performance searches for the best single run per instance (so the best seed/configuration-pair that was
        seen) and aggregates over them.
        """
        instances = [i for i in cave.scenario.train_insts + cave.scenario.test_insts if i]
        return PerformanceTable(instances, cave.global_validated_rh, cave.default, cave.incumbent,
                                  cave.global_epm_rh, cave.scenario, cave.rng)

    @_analyzer_type
    def plot_scatter(self, cave):
        """
        Scatter plots show the costs of the default and optimized parameter configuration on each instance. Since this
        looses detailed information about the individual cost on each instance by looking at aggregated cost values in
        tables, scatter plots provide a more detailed picture. They provide insights whether overall performance
        improvements can be explained only by some outliers or whether they are due to improvements on the entire
        instance set. On the left side the training-data is scattered, on the right side the test-data is scattered.
        """
        return PlotScatter(default=cave.default,
                           incumbent=cave.incumbent,
                           rh=cave.global_epm_rh,
                           train=cave.scenario.train_insts,
                           test=cave.scenario.test_insts,
                           run_obj=cave.scenario.run_obj,
                           cutoff=cave.scenario.cutoff,
                           output_dir=cave.output_dir,
                           )

    @_analyzer_type
    def plot_ecdf(self, cave):
        """
        Depicts cost distributions over the set of instances.  Since these are empirical distributions, the plots show
        step functions. These plots provide insights into how well configurations perform up to a certain threshold. For
        runtime scenarios this shows the probability of solving all instances from the set in a given timeframe. On the
        left side the training-data is scattered, on the right side the test-data is scattered."""
        return PlotECDF(cave.default, cave.incumbent, cave.global_epm_rh,
                        cave.scenario.train_insts, cave.scenario.test_insts, cave.scenario.cutoff,
                        cave.output_dir)


    @_analyzer_type
    def algorithm_footprints(self, cave):
        """
        The instance features are projected into a two/three dimensional space using principal component analysis (PCA)
        and the footprint of each algorithm is plotted, i.e., on which instances the default or the optimized
        configuration performs well. In contrast to the other analysis methods in this section, these plots allow
        insights into which of the two configurations performs well on specific types or clusters of instances. Inspired
        by Smith-Miles.
        """
        return AlgorithmFootprint(algorithms=[(cave.default, "default"), (cave.incumbent, "incumbent")],
                                  epm_rh=cave.global_epm_rh,
                                  train=cave.scenario.train_insts,
                                  test=cave.scenario.test_insts,
                                  features=cave.scenario.feature_dict,
                                  cutoff=cave.scenario.cutoff,
                                  output_dir=cave.output_dir,
                                  rng=cave.rng,
                                  )

    @_analyzer_type
    def cost_over_time(self, cave):
        """
        Depicts the average cost of the best so far found configuration (using all trajectory data) over the time spent
        by the configurator (including target algorithm runs and the overhead generated by the configurator) If the
        curve flattens out early, it indicates that too much time was spent for the configurator run; whereas a curve
        that is still improving at the end of the budget indicates that one should increase the configuration budget.
        The plotted standard deviation gives the uncertainty over multiple configurator runs.
        """
        return CostOverTime(cave.scenario,
                            cave.output_dir,
                            cave.global_validated_rh,
                            self.runs,
                            block_epm=self.use_budgets,  # blocking epms if bohb is analyzed
                            bohb_results=self.bohb_results,
                            validator=cave.validator)

    @_analyzer_type
    def parallel_coordinates(self, cave,
                             params: Union[int, List[str]]=5,
                             n_configs: int=100,
                             max_runs_epm: int=300000):
        """
        Previously used by Golovin et al.  to study the frequency of chosen parameter settings in
        black-box-optimization.  Each line corresponds to one configuration in the runhistory and shows the parameter
        settings and the corresponding (estimated) average cost. To handle large configuration spaces with hundreds of
        parameters, the (at most) 10 most important parameters based on a fANOVA parameter importance analysis are
        plotted.  To emphasize better configurations, the performance is encoded in the color of each line, ranging from
        blue to red. These plots provide insights into whether the configurator focused on specific parameter values and
        how these correlate to their costs.

        NOTE: the given runhistory should contain only optimization and no
        validation to analyze the explored parameter-space.

        Parameters
        ----------
        params: List[str] or int
            if int, plot at most params parameters, trying to determine with parameter importance.
            if List of strings, the names of the parameters to be plotted
        n_configs: int
            number of configs. will try to find most interesting configs to plot
        max_runs_epm: int
            this is a maximum of runs to be used for training of the epm. use to avoid MemoryErrors
        """
        self.logger.info("    plotting %s parameters for (max) %s configurations", params, n_configs)

        return ParallelCoordinates(original_rh=cave.global_original_rh,
                                   validated_rh=cave.global_validated_rh,
                                   validator=cave.validator,
                                   scenario=cave.scenario,
                                   default=cave.default, incumbent=cave.incumbent,
                                   param_imp=cave.param_imp,
                                   params=params,
                                   n_configs=n_configs,
                                   pc_sort_by=self.pc_sort_by,
                                   max_runs_epm=max_runs_epm,
                                   output_dir=cave.output_dir,
                                   cs=cave.scenario.cs,
                                   runtime=(cave.scenario.run_obj == 'runtime'))

    @_analyzer_type
    def configurator_footprint(self, cave,
                               use_timeslider=False, max_confs=1000, num_quantiles=8, reduction_method="classic"):
        """
        Analysis of the iteratively sampled configurations during the optimization procedure.  Multi-dimensional scaling
        (MDS) is used to reduce dimensionality of the search space and plot the distribution of evaluated
        configurations. The larger the dot, the more often the configuration was evaluated on instances from the set.
        Configurations that were incumbents at least once during optimization are marked as red squares.  Configurations
        acquired through local search are marked with a 'x'.  The downward triangle denotes the final incumbent, whereas
        the orange upward triangle denotes the default configuration.  The heatmap and the colorbar correspond to the
        predicted performance in that part of the search space.

        Parameters
        ----------
        use_timeslider: bool
            whether to generate time-slíder widget in bokehplot (cool, but time-consuming)
        max_confs: int
            maximum number of configurations to consider for the plot
        num_quantiles: int
            number of quantiles for evolution over time (number of time-steps to look at)
        """
        self.logger.info("... visualizing explored configspace (this may take "
                         "a long time, if there is a lot of data - deactive with --no_configurator_footprint)")

        return ConfiguratorFootprint(
                 cave.scenario,
                 cave.runs,
                 cave.global_original_rh,
                 final_incumbent=self.incumbent,
                 output_dir=cave.output_dir,
                 max_confs=max_confs,
                 use_timeslider=use_timeslider,
                 num_quantiles=num_quantiles,
                 reduction_method=reduction_method)  # Julia BA

    def configurators_behavior(self,
                               d,
                               run,
                               cost_over_time=False,
                               cfp=False,
                               cfp_max_plot=-1,
                               cfp_time_slider=False,
                               cfp_number_quantiles=1,
                               parallel_coordinates=False,
                               reduction_method="classic"):  # Julia BA

        if cost_over_time:
            self.cost_over_time(d=self._get_dict(d, "Cost Over Time", run=run), run=run)
            d["Cost Over Time"]["tooltip"] = self._get_tooltip(self.cost_over_time)
        if cfp:  # Configurator Footprint
            self.configurator_footprint(d=self._get_dict(d, "Configurator Footprint", run=run), run=run,
                                        use_timeslider=cfp_time_slider, max_confs=cfp_max_plot,
                                        num_quantiles=cfp_number_quantiles,
                                        reduction_method=reduction_method)  # Julia BA
            d["Configurator Footprint"]["tooltip"] = self._get_tooltip(self.configurator_footprint)
        if parallel_coordinates:
            # Should be after parameter importance, if performed.
            self.parallel_coordinates(d=self._get_dict(d, "Parallel Coordinates", run=run), run=run)
            d["Parallel Coordinates"]["tooltip"] = self._get_tooltip(self.parallel_coordinates)

    @_analyzer_type
    def cave_fanova(self, cave):
        """
        fANOVA (functional analysis of variance) computes the fraction of the variance in the cost space explained by
        changing a parameter by marginalizing over all other parameters, for each parameter (or for pairs of
        parameters). Parameters with high importance scores will have a large impact on the performance.  To this end, a
        random forest is trained as an empirical performance model on the available empirical data from the available
        runhistories.
        """
        try:
            fanova = CaveFanova(cave.pimp, cave.incumbent, os.path.join(cave.output_dir, 'content'))
        except IndexError as err:
            self.logger.debug("Error in fANOVA", exc_info=1)
            raise IndexError("Error in fANOVA - please run with --pimp_no_fanova_pairs (this is due to a known issue "
                             "with ints and bools in categorical hyperparameters, see issue #192).")
        cave.evaluators.append(cave.pimp.evaluator)
        cave.param_imp["fanova"] = cave.pimp.evaluator.evaluated_parameter_importance

        return fanova

    @_analyzer_type
    def cave_ablation(self, cave):
        """ Ablation Analysis is a method to determine parameter importance by comparing two parameter configurations,
        typically the default and the optimized configuration.  It uses a greedy forward search to determine the order
        of flipping the parameter settings from default configuration to incumbent such that in each step the cost is
        maximally decreased."""

        ablation = CaveAblation(cave.pimp, cave.incumbent, os.path.join(cave.output_dir, 'content'))
        cave.evaluators.append(cave.pimp.evaluator)
        cave.param_imp["ablation"] = cave.pimp.evaluator.evaluated_parameter_importance

        return ablation

    @_analyzer_type
    def pimp_forward_selection(self, cave):
        """
        Forward Selection is a generic method to obtain a subset of parameters to achieve the same prediction error as
        with the full parameter set.  Each parameter is scored by how much the out-of-bag-error of an empirical
        performance model based on a random forest is decreased."""
        forward = CaveForwardSelection(cave.pimp, cave.incumbent, os.path.join(cave.output_dir, 'content'))
        cave.evaluators.append(cave.pimp.evaluator)
        cave.param_imp["forward-selection"] = cave.pimp.evaluator.evaluated_parameter_importance

        return forward

    @_analyzer_type
    def local_parameter_importance(self, cave):
        """ Using an empirical performance model, performance changes of a configuration along each parameter are
        calculated. To quantify the importance of a parameter value, the variance of all cost values by changing that
        parameter are predicted and then the fraction of all variances is computed. This analysis is inspired by the
        human behaviour to look for improvements in the neighborhood of individual parameters of a configuration."""

        lpi = LocalParameterImportance(cave.pimp, cave.incumbent, os.path.join(cave.output_dir, 'content'))
        cave.evaluators.append(cave.pimp.evaluator)
        cave.param_imp["lpi"] = cave.pimp.evaluator.evaluated_parameter_importance

        return lpi

    @_analyzer_type
    def pimp_comparison_table(self, cave,
                              pimp_sort_table_by="average"):
        """
        Parameters are initially sorted by pimp_sort_table_by. Only parameters with an importance greater than 5 in any
        of the methods are shown.  Note, that the values of the used methods are not directly comparable. For more
        information on the metrics, see respective tooltips."""
        return PimpComparisonTable(cave.pimp,
                                   cave.evaluators,
                                   sort_table_by=pimp_sort_table_by,
                                   cs=cave.scenario.cs,
                                   out_fn=os.path.join(cave.output_dir, 'content', 'pimp.tex'),
                                   )

    def parameter_importance(self,
                             d, run,
                             ablation=False, fanova=False,
                             forward_selection=False, lpi=False, pimp_sort_table_by='average'):
        """Perform the specified parameter importance procedures. """
        sum_ = 0
        if fanova:
            self.logger.info("fANOVA...")
            self.cave_fanova(d=self._get_dict(d, "fANOVA", run=run), run=run)
            d["fANOVA"]["tooltip"] = self._get_tooltip(self.cave_fanova)
            sum_ += 1

        if ablation:
            self.logger.info("Ablation...")
            self.cave_ablation(d=self._get_dict(d, "Ablation", run=run), run=run)
            d["Ablation"]["tooltip"] = self._get_tooltip(self.cave_ablation)
            sum_ += 1

        if forward_selection:
            self.logger.info("Forward Selection...")
            self.pimp_forward_selection(d=self._get_dict(d, "Forward Selection", run=run), run=run)
            d["Forward Selection"]["tooltip"] = self._get_tooltip(self.pimp_forward_selection)
            sum_ += 1

        if lpi:
            self.logger.info("Local EPM-predictions around incumbent...")
            self.local_parameter_importance(d=self._get_dict(d, "Local Parameter Importance (LPI)", run=run), run=run)
            d["Local Parameter Importance (LPI)"]["tooltip"] = self._get_tooltip(self.local_parameter_importance)
            sum_ += 1

        if sum_ >= 2:
            self.pimp_comparison_table(d=self._get_dict(d, "Importance Table", run=run), run=run)
            d.move_to_end("Importance Table", last=False)
            d["Importance Table"]["tooltip"] = self._get_tooltip(self.pimp_comparison_table).replace('pimp_sort_table_by', pimp_sort_table_by)

    @_analyzer_type
    def feature_importance(self, cave):
        res = FeatureImportance(cave.pimp, cave.output_dir)
        cave.feature_imp = res.feat_importance
        return res

    @_analyzer_type
    def box_violin(self, cave):
        """
        Box and Violin Plots show the distribution of each feature value across the instances.  Box plots show the
        quantiles of the distribution and violin plots show the approximated probability density of the feature values.
        Such plots are useful to inspect the instances and to detect characteristics of the instances. For example, if
        the distributions have two or more modes, it could indicate that the instance set is heterogeneous which could
        cause problems in combination with racing strategies configurators typically use. NaN values are removed from
        the data."""
        return BoxViolin(cave.output_dir,
                         cave.scenario,
                         cave.feature_names,
                         cave.feature_imp)


    @_analyzer_type
    def feature_correlation(self, cave):
        """
        Correlation of features based on the Pearson product-moment correlation. Since instance features are used to train an
        empirical performance model in model-based configurators, it can be important to remove correlated features in a
        pre-processing step depending on the machine-learning algorithm.  Darker fields corresponds to a larger correlation
        between the features."""
        return FeatureCorrelation(cave.output_dir,
                                  cave.scenario,
                                  cave.feature_names,
                                  cave.feature_imp)


    @_analyzer_type
    def feature_clustering(self, cave):
        """ Clustering instances in 2d; the color encodes the cluster assigned to each cluster. Similar to ISAC, we use
        a k-means to cluster the instances in the feature space. As pre-processing, we use standard scaling and a PCA to
        2 dimensions. To guess the number of clusters, we use the silhouette score on the range of 2 to 12 in the number
        of clusters"""
        return FeatureClustering(cave.output_dir,
                                 cave.scenario,
                                 cave.feature_names,
                                 cave.feature_imp)

    def feature_analysis(self, d, run,
                         box_violin=False, correlation=False, clustering=False, importance=False):
        # feature importance using forward selection
        if importance:
            self.feature_importance(d=self._get_dict(d, "Feature Importance", run=run), run=run)
            d["Feature Importance"]["tooltip"] = self._get_tooltip(self.feature_importance)
        if box_violin:
            self.box_violin(d=self._get_dict(d, "Violin and Box Plots", run=run), run=run)
            d["Violin and Box Plots"]["tooltip"] = self._get_tooltip(self.box_violin)
        if correlation:
            self.feature_correlation(d=self._get_dict(d, "Correlation", run=run), run=run)
            d["Correlation"]["tooltip"] = self._get_tooltip(self.feature_correlation)
        if clustering:
            self.feature_clustering(d=self._get_dict(d, "Clustering", run=run), run=run)
            d["Clustering"]["tooltip"] = self._get_tooltip(self.feature_clustering)

    @_analyzer_type
    def bohb_learning_curves(self, cave):
        """
        Visualizing the learning curves of all individual HyperBand-iterations. Model-based picks are marked with a
        cross. The config-id tuple denotes (iteration, stage, id_within_stage), where the iteration is the hyperband
        iteration and the stage is the index of the budget in which the configuration was first sampled (should be 0).
        The third index is just a sequential enumeration. This id can be interpreted as a nested index-identifier.
        """
        return BohbLearningCurves(self.scenario.cs.get_hyperparameter_names(), result_object=self.bohb_results[0])

    @_analyzer_type
    def bohb_incumbents_per_budget(self, cave):
        """
        Show the incumbents for each budget (i.e. the best configuration by kernel-estimation using data from that
        budget).
        """
        return BohbIncumbentsPerBudget([b.incumbent for b in self.runs],
                                       [b.folder.replace('_', ' ') for b in self.runs],
                                       [b.epm_runhistory for b in self.runs])

    @_analyzer_type
    def budget_correlation(self, cave):
        """
        Use spearman correlation to get a correlation-value and a p-value for every pairwise combination of budgets.
        First value is the correlation, second is the p-value (the p-value roughly estimates the likelihood to obtain
        this correlation coefficient with uncorrelated datasets).
        This can be used to estimate how well a budget approximates the function to be optimized.
        """
        return BudgetCorrelation(self.runs)


###########################################################################
# HELPERS HELPERS HELPERS HELPERS HELPERS HELPERS HELPERS HELPERS HELPERS #
###########################################################################

    def print_budgets(self):
        """If the analyzed configurator uses budgets, print a list of available budgets."""
        if self.use_budgets:
            print(list(self.folder_to_run.keys()))
        else:
            raise NotImplementedError("This CAVE instance does not seem to use budgets.")

    def _get_tooltip(self, f):
        """Extract tooltip from function-docstrings"""
        tooltip = inspect.getdoc(f)
        tooltip = tooltip.split("Parameters\n----------")[0] if tooltip is not None else ""
        tooltip = tooltip.replace("\n", " ")
        return tooltip

    def _get_feature_names(self):
        if not self.scenario.feature_dict:
            self.logger.info("No features available. Skipping feature analysis.")
            return
        feat_fn = self.scenario.feature_fn
        if not self.scenario.feature_names:
            self.logger.debug("`scenario.feature_names` is not set. Loading from '%s'", feat_fn)
            with _changedir(self.ta_exec_dir if self.ta_exec_dir else '.'):
                if not feat_fn or not os.path.exists(feat_fn):
                    self.logger.warning("Feature names are missing. Either provide valid feature_file in scenario "
                                        "(currently %s) or set `scenario.feature_names` manually." % feat_fn)
                    self.logger.error("Skipping Feature Analysis.")
                    return
                else:
                    # Feature names are contained in feature-file and retrieved
                    feat_names = InputReader().read_instance_features_file(feat_fn)[0]
        else:
            feat_names = copy.deepcopy(self.scenario.feature_names)
        return feat_names

    def _build_website(self):
        self.builder.generate_html(self.website)

    def set_verbosity(self, level):
        # Log to stream (console)
        logging.getLogger().setLevel(logging.DEBUG)
        formatter = logging.Formatter('%(levelname)s:%(name)s:%(message)s')
        stdout_handler = logging.StreamHandler()
        stdout_handler.setFormatter(formatter)
        if level == "INFO":
            stdout_handler.setLevel(logging.INFO)
        elif level == "WARNING":
            stdout_handler.setLevel(logging.WARNING)
        elif level == "OFF":
            stdout_handler.setLevel(logging.ERROR)
        elif level in ["DEBUG", "DEV_DEBUG"]:
            stdout_handler.setLevel(logging.DEBUG)
            if level == "DEV_DEBUG":
                # Disable annoying boilerplate-debug-logs from foreign modules
                disable_loggers = ["smac.scenario",
                                   # pimp logging
                                   "pimp.epm.unlogged_epar_x_rfwi.UnloggedEPARXrfi",
                                   "Forward-Selection",
                                   "LPI",
                                   # Other (mostly bokeh)
                                   "PIL.PngImagePlugin",
                                   "matplotlib",
                                   "urllib3.connectionpool",
                                   "selenium.webdriver.remote.remote_connection"]
                for logger in disable_loggers:
                    logging.getLogger('cave.settings').debug("Setting logger \'%s\' on level INFO", logger)
                    logging.getLogger(logger).setLevel(logging.INFO)
        else:
            raise ValueError("%s not recognized as a verbosity level. Choose from DEBUG, DEV_DEBUG. INFO, WARNING, OFF.".format(level))

        logging.getLogger().addHandler(stdout_handler)
        # Log to file is always debug
        debug_path = os.path.join(self.output_dir, "debug", "debug.log")
        logging.getLogger('cave.settings').debug("Output-file for debug-log: '%s'", debug_path)
        self._create_outputdir(self.output_dir)
        os.makedirs(os.path.split(debug_path)[0])
        fh = logging.FileHandler(debug_path, "w")
        fh.setLevel(logging.DEBUG)
        fh.setFormatter(formatter)
        logging.getLogger().addHandler(fh)

    def _create_outputdir(self, output_dir):
        """ Creates output-dir, if necessary. Also sets the 'self.output_dir_created'-flag, so this only happens once.
        If there is a directory already, zip this into an archive in the output_dir called '.OLD.zip'. """
        if self.output_dir_created:
            if not os.path.exists(output_dir):
                raise RuntimeError("'%s' should exist, but doesn't. Any raceconditions? "
                                   "Please report to github.com/automl/CAVE/issues with debug/debug.log")
            self.logger.debug("Output-dir '%s' was already created, call ignored", output_dir)
            return

        self.logger.info("Saving results to '%s'", output_dir)
        if not os.path.exists(output_dir):
            self.logger.debug("Output-dir '%s' does not exist, creating", output_dir)
            os.makedirs(output_dir)
        else:
            archive_path = shutil.make_archive(os.path.join(tempfile.mkdtemp(), '.OLD'), 'zip', output_dir)
            shutil.rmtree(output_dir)
            os.makedirs(output_dir)
            shutil.move(archive_path, output_dir)
            self.logger.debug("Output-dir '%s' exists, moving old content to '%s'", self.output_dir,
                              os.path.join(self.output_dir, '.OLD.zip'))

        self.output_dir_created = True<|MERGE_RESOLUTION|>--- conflicted
+++ resolved
@@ -179,15 +179,13 @@
         verbose_level: str
             from [OFF, INFO, DEBUG, DEV_DEBUG and WARNING]
         """
-<<<<<<< HEAD
         self.logger = logging.getLogger(self.__module__ + '.' + self.__class__.__name__)
         self.output_dir = output_dir
         self.output_dir_created = False
         self.set_verbosity(verbose_level.upper(), os.path.join(self.output_dir, "debug"))
         self.logger.debug("Running CAVE version %s", v)
         self.logger.info("TEST JULES new MDS 17.05")  # TEST For BA
-=======
->>>>>>> e1cc6716
+
         self.show_jupyter = show_jupyter
         if self.show_jupyter:
             # Reset logging module
