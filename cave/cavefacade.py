import os
import logging
from typing import Union
from collections import OrderedDict
from contextlib import contextmanager
import typing
import json
import copy

import numpy as np
from pandas import DataFrame

from ConfigSpace import Configuration
from smac.epm.rf_with_instances import RandomForestWithInstances
from smac.optimizer.objective import average_cost, _cost
from smac.runhistory.runhistory import RunKey, RunValue, RunHistory
from smac.runhistory.runhistory2epm import RunHistory2EPM4Cost
from smac.scenario.scenario import Scenario
from smac.utils.io.traj_logging import TrajLogger
from smac.utils.io.input_reader import InputReader
from smac.utils.validate import Validator

from pimp.importance.importance import Importance

from cave.html.html_builder import HTMLBuilder
from cave.plot.plotter import Plotter
from cave.smacrun import SMACrun
from cave.analyzer import Analyzer
from cave.utils.helpers import get_cost_dict_for_config
from cave.utils.tooltips import get_tooltip
from cave.utils.timing import timing

from cave.feature_analysis.feature_analysis import FeatureAnalysis
from cave.plot.algorithm_footprint import AlgorithmFootprint

__author__ = "Joshua Marben"
__copyright__ = "Copyright 2017, ML4AAD"
__license__ = "3-clause BSD"
__maintainer__ = "Joshua Marben"
__email__ = "joshua.marben@neptun.uni-freiburg.de"

@contextmanager
def changedir(newdir):
    """ Helper function to change directory, for example to create a scenario
    from file, where paths to the instance- and feature-files are relative to
    the original SMAC-execution-directory. Same with target algorithms that need
    be executed for validation. """
    olddir = os.getcwd()
    os.chdir(os.path.expanduser(newdir))
    try:
        yield
    finally:
        os.chdir(olddir)

class CAVE(object):
    """
    """

    def __init__(self, folders: typing.List[str], output: str,
                 ta_exec_dir: Union[str, None]=None, missing_data_method: str='epm',
                 max_pimp_samples: int=-1, fanova_pairwise=True,
                 pimp_sort_table_by="average", seed=None):
        """
        Initialize CAVE facade to handle analyzing, plotting and building the
        report-page easily. During initialization, the analysis-infrastructure
        is built and the data is validated, meaning the overall best
        incumbent is found and default+incumbent are evaluated for all
        instances for all runs, by default using an EPM.
        The class holds two runhistories:
            self.original_rh -> only contains runs from the actual data
            self.validated_rh -> contains original runs and epm-predictions for
                                 all incumbents
        The analyze()-method performs an analysis and outputs a report.html.

        Arguments
        ---------
        folders: list<strings>
            paths to relevant SMAC runs
        output: string
            output for cave to write results (figures + report)
        ta_exec_dir: string
            execution directory for target algorithm (to find instance.txt, ..)
        missing_data_method: string
            from [validation, epm], how to estimate missing runs
        """
        self.logger = logging.getLogger("cave.cavefacade")
        if isinstance(ta_exec_dir, list):
            if len(ta_exec_dir) < 2:
                ta_exec_dir = ta_exec_dir[0]
        self.ta_exec_dir = ta_exec_dir
        self.output = output
        self.rng = np.random.RandomState(seed) if seed else np.random.RandomState(42)

        # Create output if necessary
        self.logger.debug("Folders: %s", str(folders))
        self.logger.info("Saving results to %s", self.output)
        if not os.path.exists(output):
            self.logger.debug("Output-dir %s does not exist, creating", self.output)
            os.makedirs(output)
        if not os.path.exists(os.path.join(self.output, "debug")):
            os.makedirs(os.path.join(self.output, "debug"))
        # Log to file
        logger = logging.getLogger()
        handler = logging.FileHandler(os.path.join(self.output, "debug/debug.log"), "w")
        handler.setLevel(logging.DEBUG)
        logger.addHandler(handler)

        # Global runhistory combines all actual runs of individual SMAC-runs
        # We use it to initialize an Importance-object. From the
        # Importance-object, we can use the trained random-forest-model for all
        # further purposes.
        # We keep the runhistory, that was validated for default and incumbent
        # on all instances in memory.
        # The distinction is made to avoid using runs that are
        # only estimated using an EPM as a basis for further EPMs.
        self.original_rh = RunHistory(average_cost)
        self.validated_rh = RunHistory(average_cost)

        # Save all relevant SMAC-runs in a list
        self.runs = []
        for folder in folders:
            if isinstance(self.ta_exec_dir, list):
                for d in self.ta_exec_dir:
                    if d in folder:
                        ta_exec_dir = d
            try:
                self.logger.debug("Collecting data from %s.", folder)
                self.runs.append(SMACrun(folder, ta_exec_dir))
            except Exception as err:
                self.logger.warning("Folder %s could not be loaded, failed "
                                    "with error message: %s", folder, err)
                continue
        if not len(self.runs):
            raise ValueError("None of the specified SMAC-folders could be loaded.")
        self.ta_exec_dir = ta_exec_dir

        # Use scenario of first run for general purposes (expecting they are all the same anyway!)
        self.scenario = self.runs[0].solver.scenario
        self.default = self.scenario.cs.get_default_configuration()

        # Update global runhistory with all available runhistories
        self.logger.debug("Update original rh with all available rhs!")
        for run in self.runs:
            # if validated runhistory in folder, it's already read in the run
            self.original_rh.update(run.runhistory)

        self.validated_rh.update(self.original_rh)

        self.logger.debug('Combined number of Runhistory data points: %d. '
                          '# Configurations: %d. # Configurator runs: %d',
                          len(self.original_rh.data),
                          len(self.original_rh.get_all_configs()),
                          len(self.runs))

        # Create ParameterImportance-object and use it's trained model for
        # validation and further predictions
        self.pimp = Importance(scenario=copy.deepcopy(self.scenario),
                               runhistory=self.original_rh,
                               incumbent=self.default,  # Inject correct incumbent later
                               parameters_to_evaluate=4,
                               save_folder=self.output,
                               seed=seed if seed else 12345,
                               max_sample_size=max_pimp_samples,
                               fANOVA_pairwise=fanova_pairwise,
                               preprocess=False)
        self.model = self.pimp.model

        # Validator (initialize without trajectory)
        self.validator = Validator(self.scenario, None, None)
        self.validator.epm = self.model

        # Estimate missing costs for [def, inc1, inc2, ...]
        self.complete_data(method=missing_data_method)
        self.validated_rh.update(self.original_rh)
        # print('#'*120)
        # print('#'*120)
        # print('#'*120)
        # print(len(self.validated_rh.get_all_configs()))
        # for idx, run in enumerate(self.runs):
        #     for config in run.traj:
        #         time = config['wallclock_time']
        #         config = config['incumbent']
        #         try:
        #             c = _cost(config, self.original_rh, self.validated_rh.get_runs_for_config(config))
        #             print(len(c), time)
        #         except KeyError:
        #             print(-1, 'None')
        self.best_run = min(self.runs, key=lambda run:
                            self.validated_rh.get_cost(run.solver.incumbent))  # type: SMACrun

        self.incumbent = self.best_run.solver.incumbent
        self.pimp.incumbent = self.incumbent

        self.logger.debug("Overall best run: %s, with incumbent: %s",
                          self.best_run.folder, self.incumbent)

        # Following variable determines whether a distinction is made
        # between train and test-instances (e.g. in plotting)
        self.train_test = bool(self.scenario.train_insts != [None] and
                               self.scenario.test_insts != [None])

        self.analyzer = Analyzer(self.original_rh, self.validated_rh,
                                 self.best_run, self.train_test,
                                 self.scenario, self.validator, self.pimp,
                                 self.model, self.output,
                                 max_pimp_samples, fanova_pairwise,
                                 rng=self.rng)

        self.pimp_sort_table_by = pimp_sort_table_by

        self.builder = HTMLBuilder(self.output, "CAVE")
        # Builder for html-website
        self.website = OrderedDict([])


    @timing
    def complete_data(self, method="epm"):
        """Complete missing data of runs to be analyzed. Either using validation
        or EPM.
        """
        with changedir(self.ta_exec_dir if self.ta_exec_dir else '.'):
            self.logger.info("Completing data using %s.", method)

            path_for_validated_rhs = os.path.join(self.output, "validated_rhs")
            for run in self.runs:
                self.validator.traj = run.traj
                if method == "validation":
                    # TODO determine # repetitions
                    new_rh = self.validator.validate('def+inc', 'train+test', 1, -1,
                                                     runhistory=self.original_rh)
                elif method == "epm":
                    new_rh = self.validator.validate_epm('def+inc', 'train+test', 1,
                                                         runhistory=self.original_rh)
                else:
                    raise ValueError("Missing data method illegal (%s)", method)
                self.validator.traj = None  # Avoid usage-mistakes
                self.validated_rh.update(new_rh)

    @timing
    def analyze(self,
                performance=True, cdf=True, scatter=True, confviz=True,
                param_importance=['forward_selection', 'ablation', 'fanova'],
                feature_analysis=["box_violin", "correlation",
                    "feat_importance", "clustering", "feature_cdf"],
                parallel_coordinates=True, cost_over_time=True,
                algo_footprint=True):
        """Analyze the available data and build HTML-webpage as dict.
        Save webpage in 'self.output/CAVE/report.html'.
        Analyzing is performed with the analyzer-instance that is initialized in
        the __init__

        Parameters
        ----------
        performance: bool
            whether to calculate par10-values
        cdf: bool
            whether to plot cdf
        scatter: bool
            whether to plot scatter
        confviz: bool
            whether to perform configuration visualization
        param_importance: List[str]
            containing methods for parameter importance
        feature_analysis: List[str]
            containing methods for feature analysis
        parallel_coordinates: bool
            whether to plot parallel coordinates
        cost_over_time: bool
            whether to plot cost over time
        algo_footprint: bool
            whether to plot algorithm footprints
        """

        # Check arguments
        for p in param_importance:
            if p not in ['forward_selection', 'ablation', 'fanova', 'lpi']:
                raise ValueError("%s not a valid option for parameter "
                                 "importance!", p)
        for f in feature_analysis:
            if f not in ["box_violin", "correlation", "importance",
                         "clustering", "feature_cdf"]:
                raise ValueError("%s not a valid option for feature analysis!", f)

        # Start analysis
        overview = self.analyzer.create_overview_table(self.best_run.folder)
        self.website["Meta Data"] = {"table": overview}

        compare_config = self.analyzer.config_to_html(self.default, self.incumbent)
        self.website["Best configuration"] = {"table": compare_config}

        ########## PERFORMANCE ANALYSIS
        self.website["Performance Analysis"] = OrderedDict()

        if performance:
            performance_table = self.analyzer.create_performance_table(
                                self.default, self.incumbent)
            self.website["Performance Analysis"]["Performance Table"] = {"table": performance_table}

        if cdf:
            cdf_path = self.analyzer.plot_cdf()
            self.website["Performance Analysis"]["empirical Cumulative Distribution Function (eCDF)"] = {
                     "figure": cdf_path}

        if scatter and (self.scenario.train_insts != [[None]]):
            scatter_path = self.analyzer.plot_scatter()
            self.website["Performance Analysis"]["Scatterplot"] = {
                     "figure" : scatter_path}
        elif scatter:
            self.logger.info("Scatter plot desired, but no instances available.")

        # Build report before time-consuming analysis
        self.build_website()

        if algo_footprint and self.scenario.feature_dict:
            algorithms = {self.default: "default", self.incumbent: "incumbent"}
            # Add all available incumbents to test portfolio strategy
            #for r in self.runs:
            #    if not r.get_incumbent() in algorithms:
            #        algorithms[r.get_incumbent()] = str(self.runs.index(r))

            algo_footprint_plots = self.analyzer.plot_algorithm_footprint(algorithms)
            self.website["Performance Analysis"]["Algorithm Footprints"] = OrderedDict()
            p_2d = algo_footprint_plots[0]
            p_3d = algo_footprint_plots[1]
            header = "Default vs Incumbent 2d"
            self.website["Performance Analysis"]["Algorithm Footprints"][header] = {
                "figure" : p_2d}
            for plots in p_3d:
                header = os.path.splitext(os.path.split(plots[0])[1])[0][10:-2]
                header = header[0].upper() + header[1:].replace('_', ' ')
                self.website["Performance Analysis"]["Algorithm Footprints"][header] = {
                    "figure_x2" : plots}


        self.build_website()

        ########### Configurator's behavior
        self.website["Configurator's behavior"] = OrderedDict()

        if confviz:
            if self.scenario.feature_array is None:
                self.scenario.feature_array = np.array([[]])
            # Sort runhistories and incs wrt cost
            incumbents = [r.solver.incumbent for r in self.runs]
            trajectories = [r.traj for r in self.runs]
            runhistories = [r.runhistory for r in self.runs]
            costs = [self.validated_rh.get_cost(i) for i in incumbents]
            costs, incumbents, runhistories, trajectories = (list(t) for t in
                    zip(*sorted(zip(costs, incumbents, runhistories, trajectories), key=lambda
                        x: x[0])))
            incumbents = list(map(lambda x: x['incumbent'], trajectories[0]))
            assert(incumbents[-1] == trajectories[0][-1]['incumbent'])

            confviz_script = self.analyzer.plot_confviz(incumbents, runhistories, max_confs=5000)
            self.website["Configurator's behavior"]["Configurator Footprint"] = {
                    "bokeh" : confviz_script}
        elif confviz:
            self.logger.info("Configuration visualization desired, but no "
                             "instance-features available.")

        self.build_website()

        if cost_over_time:
<<<<<<< HEAD
            cost_over_time_path = self.analyzer.plot_cost_over_time(self.runs, self.validator)
            self.website["Configurator's behavior"]["Cost over time"] = {"figure": cost_over_time_path}
=======
            cost_over_time_script = self.analyzer.plot_cost_over_time(self.best_run.traj, self.validator)
            self.website["Configurator's behavior"]["Cost over time"] = {"bokeh": cost_over_time_script}
>>>>>>> 99fad085

        self.build_website()

        self.parameter_importance(ablation='ablation' in param_importance,
                                  fanova='fanova' in param_importance,
                                  forward_selection='forward_selection' in
                                                    param_importance,
                                  lpi='lpi' in param_importance)

        self.build_website()

        if parallel_coordinates:
            # Should be after parameter importance, if performed.
            n_params = 6
            parallel_path = self.analyzer.plot_parallel_coordinates(n_params)
            self.website["Configurator's behavior"]["Parallel Coordinates"] = {
                         "figure" : parallel_path}

        self.build_website()

        if self.scenario.feature_dict:
            self.feature_analysis(box_violin='box_violin' in feature_analysis,
                                  correlation='correlation' in feature_analysis,
                                  clustering='clustering' in feature_analysis,
                                  importance='importance' in feature_analysis)
        else:
            self.logger.info('No feature analysis possible')

        self.logger.info("CAVE finished. Report is located in %s",
                         os.path.join(self.output, 'report.html'))

        self.build_website()


    def parameter_importance(self, ablation=False, fanova=False,
                             forward_selection=False, lpi=False):
        """Perform the specified parameter importance procedures. """
        # PARAMETER IMPORTANCE
        if (ablation or forward_selection or fanova or lpi):
            self.website["Parameter Importance"] = OrderedDict()
        sum_ = 0
        if fanova:
            sum_ += 1
            table, plots, pair_plots = self.analyzer.fanova(self.incumbent)

            self.website["Parameter Importance"]["fANOVA"] = OrderedDict()

            self.website["Parameter Importance"]["fANOVA"]["Importance"] = {
                         "table": table}
            # Insert plots (the received plots is a dict, mapping param -> path)
            self.website["Parameter Importance"]["fANOVA"]["Marginals"] = OrderedDict([])
            for param, plot in plots.items():
                self.website["Parameter Importance"]["fANOVA"]["Marginals"][param] = {
                        "figure": plot}
            if pair_plots:
                self.website["Parameter Importance"]["fANOVA"]["PairwiseMarginals"] = OrderedDict([])
                for param, plot in pair_plots.items():
                    self.website["Parameter Importance"]["fANOVA"]["PairwiseMarginals"][param] = {
                        "figure": plot}

        if ablation:
            sum_ += 1
            self.logger.info("Ablation...")
            self.analyzer.parameter_importance("ablation", self.incumbent,
                                               self.output)
            ablationpercentage_path = os.path.join(self.output, "ablationpercentage.png")
            ablationperformance_path = os.path.join(self.output, "ablationperformance.png")
            self.website["Parameter Importance"]["Ablation"] = {
                        "figure": [ablationpercentage_path,
                                   ablationperformance_path]}

        if forward_selection:
            sum_ += 1
            self.logger.info("Forward Selection...")
            self.analyzer.parameter_importance("forward-selection", self.incumbent,
                                               self.output)
            f_s_barplot_path = os.path.join(self.output, "forward-selection-barplot.png")
            f_s_chng_path = os.path.join(self.output, "forward-selection-chng.png")
            self.website["Parameter Importance"]["Forward-Selection"] = {
                        "figure": [f_s_barplot_path, f_s_chng_path]}

        if lpi:
            sum_ += 1
            self.logger.info("Local EPM-predictions around incumbent...")
            plots = self.analyzer.local_epm_plots()
            self.website["Parameter Importance"]["Local Parameter Importance (LPI)"] = OrderedDict([])
            for param, plot in plots.items():
                self.website["Parameter Importance"]["Local Parameter Importance (LPI)"][param] = {
                    "figure": plot}

        if sum_:
            of = os.path.join(self.output, 'pimp.tex')
            self.logger.info('Creating pimp latex table at %s' % of)
            self.analyzer.pimp.table_for_comparison(self.analyzer.evaluators, of, style='latex')

            table = self.analyzer.importance_table(self.pimp_sort_table_by)
            self.website["Parameter Importance"]["Importance Table"] = {
                    "table" : table,
                    "tooltip" : "Parameters are sorted by the {} "
                                "importance-value. Note, that the values are not "
                                "directly comparable, since the different techniques "
                                "provide different metrics (see respective tooltips "
                                "for details on the differences).".format(
                                    self.pimp_sort_table_by)}
            self.website["Parameter Importance"].move_to_end("Importance Table", last=False)


    def feature_analysis(self, box_violin=False, correlation=False,
                         clustering=False, importance=False):
        if not (box_violin or correlation or clustering or importance):
            self.logger.debug("No feature analysis.")
            return

        # FEATURE ANALYSIS (ASAPY)
        # TODO make the following line prettier
        # TODO feat-names from scenario?
        in_reader = InputReader()
        feat_fn = self.scenario.feature_fn

        if not self.scenario.feature_names:
            with changedir(self.ta_exec_dir if self.ta_exec_dir else '.'):
                if not feat_fn or not os.path.exists(feat_fn):
                    self.logger.warning("Feature Analysis needs valid feature "
                                        "file! Either {} is not a valid "
                                        "filename or features are not saved in "
                                        "the scenario.")
                    self.logger.error("Skipping Feature Analysis.")
                    return
                else:
                    feat_names = in_reader.read_instance_features_file(self.scenario.feature_fn)[0]
        else:
            feat_names = copy.deepcopy(self.scenario.feature_names)

        self.website["Feature Analysis"] = OrderedDict([])

        # feature importance using forward selection
        if importance:
            self.website["Feature Analysis"]["Feature Importance"] = OrderedDict()
            imp, plots = self.analyzer.feature_importance()
            imp = DataFrame(data=list(imp.values()), index=list(imp.keys()),
                    columns=["Error"])
            imp = imp.to_html()  # this is a table with the values in html
            self.website["Feature Analysis"]["Feature Importance"]["Table"] = {
                         "table": imp}
            for p in plots:
                name = os.path.splitext(os.path.basename(p))[0]
                self.website["Feature Analysis"]["Feature Importance"][name] = {
                         "figure": p}

        # box and violin plots
        if box_violin:
            name_plots = self.analyzer.feature_analysis('box_violin', feat_names)
            self.website["Feature Analysis"]["Violin and Box Plots"] = OrderedDict()
            for plot_tuple in name_plots:
                key = "%s" % (plot_tuple[0])
                self.website["Feature Analysis"]["Violin and Box Plots"][
                    key] = {"figure": plot_tuple[1]}

        # correlation plot
        if correlation:
            correlation_plot = self.analyzer.feature_analysis('correlation', feat_names)
            if correlation_plot:
                self.website["Feature Analysis"]["Correlation"] = {
                                                            "figure": correlation_plot}

        # cluster instances in feature space
        if clustering:
            cluster_plot = self.analyzer.feature_analysis('clustering', feat_names)
            self.website["Feature Analysis"]["Clustering"] = {
                                                      "figure": cluster_plot}

        self.build_website()

    def build_website(self):
        self.builder.generate_html(self.website)<|MERGE_RESOLUTION|>--- conflicted
+++ resolved
@@ -361,13 +361,8 @@
         self.build_website()
 
         if cost_over_time:
-<<<<<<< HEAD
-            cost_over_time_path = self.analyzer.plot_cost_over_time(self.runs, self.validator)
-            self.website["Configurator's behavior"]["Cost over time"] = {"figure": cost_over_time_path}
-=======
-            cost_over_time_script = self.analyzer.plot_cost_over_time(self.best_run.traj, self.validator)
+            cost_over_time_script = self.analyzer.plot_cost_over_time(self.runs, self.validator)
             self.website["Configurator's behavior"]["Cost over time"] = {"bokeh": cost_over_time_script}
->>>>>>> 99fad085
 
         self.build_website()
 
