--- conflicted
+++ resolved
@@ -20,7 +20,6 @@
 
 from cave.html.html_builder import HTMLBuilder
 from cave.reader.configurator_run import ConfiguratorRun
-<<<<<<< HEAD
 from cave.utils.helpers import scenario_sanity_check, combine_runhistories
 from cave.utils.timing import timing
 from cave.utils.hpbandster2smac import HpBandSter2SMAC
@@ -44,13 +43,6 @@
 from cave.analyzer.compare_default_incumbent import CompareDefaultIncumbent
 from cave.analyzer.bohb_learning_curves import BohbLearningCurves
 from cave.__version__ import __version__ as v
-=======
-from cave.analyzer import Analyzer
-from cave.utils.helpers import scenario_sanity_check, combine_runhistories
-from cave.utils.html_helpers import compare_configs_to_html
-from cave.utils.timing import timing
-from cave.utils.hpbandster2smac import HpBandSter2SMAC
->>>>>>> 0a29a799
 
 __author__ = "Joshua Marben"
 __copyright__ = "Copyright 2017, ML4AAD"
@@ -130,13 +122,9 @@
                  pimp_max_samples: int=-1,
                  fanova_pairwise: bool=True,
                  use_budgets: bool=False,
-<<<<<<< HEAD
                  seed: int=42,
                  show_jupyter: bool=True,
                  verbose_level: str='OFF'):
-=======
-                 seed: int=42):
->>>>>>> 0a29a799
         """
         Initialize CAVE facade to handle analyzing, plotting and building the report-page easily.
         During initialization, the analysis-infrastructure is built and the data is validated, the overall best
@@ -210,7 +198,6 @@
         self.pimp_max_samples = pimp_max_samples
         self.fanova_pairwise = fanova_pairwise
 
-<<<<<<< HEAD
         # To be set during execution (used for dependencies of analysis-methods)
         self.param_imp = OrderedDict()
         self.feature_imp = OrderedDict()
@@ -218,8 +205,6 @@
 
         self.feature_names = None
 
-=======
->>>>>>> 0a29a799
         self.bohb_result = None  # only relevant for bohb_result
 
         # Create output_dir if necessary
@@ -231,13 +216,9 @@
         if file_format == 'BOHB':
             if len(folders) != 1:
                 raise ValueError("For file format BOHB you can only specify one folder.")
-<<<<<<< HEAD
             self.use_budgets = True
             self.bohb_result, folders = HpBandSter2SMAC().convert(folders[0])
             file_format = 'SMAC3'
-=======
-            self.bohb_result, folders = HpBandSter2SMAC().convert(folders[0])
->>>>>>> 0a29a799
 
         # Save all relevant configurator-runs in a list
         self.logger.debug("Folders: %s; ta-exec-dirs: %s", str(folders), str(ta_exec_dir))
@@ -257,10 +238,7 @@
                 continue
         if not self.runs:
             raise ValueError("None of the specified folders could be loaded.")
-<<<<<<< HEAD
         self.folder_to_run = {os.path.basename(run.folder) : run for run in self.runs}
-=======
->>>>>>> 0a29a799
 
         # Use scenario of first run for general purposes (expecting they are all the same anyway!
         self.scenario = self.runs[0].solver.scenario
@@ -277,24 +255,11 @@
         self.pimp = None
         self.model = None
 
-<<<<<<< HEAD
         if self.use_budgets:
-=======
-        if use_budgets:
->>>>>>> 0a29a799
             self._init_helper_budgets()
         else:
             self._init_helper_no_budgets()
 
-<<<<<<< HEAD
-=======
-        self.analyzer = Analyzer(self.default, self.incumbent,
-                                 self.scenario, self.output_dir,
-                                 pimp_max_samples, fanova_pairwise,
-                                 rng=self.rng)
-
-
->>>>>>> 0a29a799
         # Builder for html-website
         custom_logo = './custom_logo.png'
         if file_format.startswith('SMAC'):
@@ -311,7 +276,6 @@
         self.website = OrderedDict([])
 
     def _init_helper_budgets(self):
-<<<<<<< HEAD
         """
         Each run gets it's own CAVE-instance. This way, we can simply use the individual objects (runhistories,
         output-dirs, etc)
@@ -336,22 +300,11 @@
     def _init_helper_no_budgets(self):
         """
         No budgets means using global, aggregated runhistories to analyze the Configurator's behaviour.
-=======
-        self.best_run = self.runs[-1]
-        self.incumbent = self.best_run.solver.incumbent
-
-    def _init_helper_no_budgets(self):
-        """No budgets means using global, aggregated runhistories to analyze the Configurator's behaviour.
->>>>>>> 0a29a799
         Also it creates an EPM using all available information, since all runs are "equal".
         """
         self.global_original_rh = RunHistory(average_cost)
         self.global_validated_rh = RunHistory(average_cost)
-<<<<<<< HEAD
         self.global_epm_rh = RunHistory(average_cost)
-=======
-        self.global_epm_rh = RunHistory(average_cost)# Save all relevant SMAC-runs in a list
->>>>>>> 0a29a799
         self.logger.debug("Update original rh with all available rhs!")
         for run in self.runs:
             self.global_original_rh.update(run.original_runhistory, origin=DataOrigin.INTERNAL)
@@ -503,7 +456,6 @@
                 raise ValueError("%s not a valid option for feature analysis!" % f)
 
         # Start analysis
-<<<<<<< HEAD
         headings = ["Meta Data",
                     "Best Configuration",
                     "Performance Analysis",
@@ -599,97 +551,6 @@
                              cave.incumbent,
                              cave.output_dir)
 
-=======
-
-
-        headings = ["Meta Data",
-                    "Best Configuration",
-                    "Performance Analysis",
-                    "Configurator's Behavior",
-                    "Parameter Importance",
-                    "Feature Analysis"
-                    ]
-        for h in headings:
-            self.website[h] = OrderedDict()
-
-        if self.use_budgets:
-            # The individual configurator runs are not directory comparable and cannot be aggregated.
-            # Nevertheless they need to be combined in one comprehensive report and some metrics are to be compared over
-            # the individual runs.
-
-            # if self.file_format == 'BOHB':
-            #     self.website["BOHB Visualization"] = {"figure" : [self.analyzer.bohb_plot(self.bohb_result)]}
-
-            # Perform analysis for each run
-            for run in self.runs:
-                sub_sec = os.path.basename(run.folder)
-                # Set paths for each budget individual to avoid path-conflicts
-                sub_output_dir = os.path.join(self.output_dir, 'content', sub_sec)
-                os.makedirs(sub_output_dir, exist_ok=True)
-                self.analyzer = Analyzer(run.default, run.incumbent,
-                                         self.scenario, sub_output_dir,
-                                         self.pimp_max_samples, self.fanova_pairwise,
-                                         rng=self.rng)
-                # Set runhistories
-                self.global_original_rh = run.original_runhistory
-                self.global_validated_rh = run.combined_runhistory
-                self.global_epm_rh = RunHistory(average_cost)
-                # Train epm and stuff
-                self._init_pimp_and_validator(run.combined_runhistory, alternative_output_dir=sub_output_dir)
-                self.validate_default_and_incumbents(self.validation_method, run.ta_exec_dir)
-                self.pimp.incumbent = run.incumbent
-                self.incumbent = run.incumbent
-                run.epm_rh = self.global_epm_rh
-                self.best_run = run
-                # Perform analysis
-                overview = self.analyzer.create_overview_table(self.global_original_rh,
-                                                               run, len(self.runs), self.default, self.incumbent)
-                self.website["Meta Data"][sub_sec] = {"table": overview}
-                compare_config_html = compare_configs_to_html(self.default, self.incumbent)
-                self.website["Best Configuration"][sub_sec] = {"table": compare_config_html}
-
-                d = self.website["Performance Analysis"][sub_sec] = OrderedDict()
-                self.performance_analysis(d, performance, cdf, scatter, algo_footprint)
-                d = self.website["Parameter Importance"][sub_sec] = OrderedDict()
-                self.parameter_importance(d, ablation='ablation' in param_importance,
-                                          fanova='fanova' in param_importance,
-                                          forward_selection='forward_selection' in param_importance,
-                                          lpi='lpi' in param_importance,
-                                          pimp_sort_table_by=pimp_sort_table_by)
-                d = self.website["Configurator's Behavior"][sub_sec] = OrderedDict()
-                self.configurators_behavior(d, cost_over_time,
-                                            cfp, cfp_max_plot, cfp_time_slider, cfp_number_quantiles,
-                                            parallel_coordinates)
-                d = self.website["Feature Analysis"][sub_sec] = OrderedDict()
-                self.feature_analysis(d, box_violin='box_violin' in feature_analysis,
-                                      correlation='correlation' in feature_analysis,
-                                      clustering='clustering' in feature_analysis,
-                                      importance='importance' in feature_analysis)
-                self.original_runhistory = self.validated_runhistory = self.epm_runhistory = None
-        else:
-            overview = self.analyzer.create_overview_table(self.global_original_rh,
-                                                           self.runs[0], len(self.runs), self.default, self.incumbent)
-            self.website["Meta Data"] = {"table": overview}
-            compare_config_html = compare_configs_to_html(self.default, self.incumbent)
-            self.website["Best Configuration"] = {"table": compare_config_html}
-
-            self.performance_analysis(self.website["Performance Analysis"], performance, cdf, scatter, algo_footprint)
-            self.parameter_importance(self.website["Parameter Importance"],
-                                      ablation='ablation' in param_importance,
-                                      fanova='fanova' in param_importance,
-                                      forward_selection='forward_selection' in param_importance,
-                                      lpi='lpi' in param_importance,
-                                      pimp_sort_table_by=pimp_sort_table_by)
-            self.configurators_behavior(self.website["Configurator's Behavior"], cost_over_time,
-                                        cfp, cfp_max_plot, cfp_time_slider, cfp_number_quantiles,
-                                        parallel_coordinates)
-            self.feature_analysis(self.website["Feature Analysis"],
-                                  box_violin='box_violin' in feature_analysis,
-                                  correlation='correlation' in feature_analysis,
-                                  clustering='clustering' in feature_analysis,
-                                  importance='importance' in feature_analysis)
->>>>>>> 0a29a799
-
     @analyzer_type
     def compare_default_incumbent(self, cave):
         return CompareDefaultIncumbent(cave.default, cave.incumbent)
@@ -698,60 +559,24 @@
                              performance, cdf, scatter, algo_footprint):
         """Generate performance analysis.
 
-<<<<<<< HEAD
-=======
-    def performance_analysis(self, d,
-                             performance, cdf, scatter, algo_footprint):
-        """Generate performance analysis.
-
->>>>>>> 0a29a799
         Parameters
         ----------
         d: dictionary
             dictionary to add entries to
-<<<<<<< HEAD
-=======
-
->>>>>>> 0a29a799
         performance, cdf, scatter, algo_footprint: bool
             what analysis-methods to perform
         """
 
         if performance:
-<<<<<<< HEAD
             self.performance_table(d=d, run=run)
         if cdf:
             self.plot_ecdf(d=d, run=run)
         if scatter:
             self.plot_scatter(d=d, run=run)
-=======
-            instances = [i for i in self.scenario.train_insts + self.scenario.test_insts if i]
-            oracle = self.analyzer.get_oracle(instances, self.global_validated_rh)
-            performance_table = self.analyzer.create_performance_table(self.default, self.incumbent,
-                                                                       self.global_epm_rh, oracle)
-            d["Performance Table"] = {"table": performance_table}
-
-        if cdf:
-            cdf_paths = self.analyzer.plot_cdf_compare(self.default, self.incumbent, self.global_epm_rh)
-            if cdf_paths:
-                d["empirical Cumulative Distribution Function (eCDF)"] = {"figure": cdf_paths}
-
-        if scatter:
-            scatter_paths = self.analyzer.plot_scatter(self.default, self.incumbent, self.global_epm_rh)
-            if scatter_paths:
-                d["Scatterplot"] = {"figure": scatter_paths}
-            self.build_website()
-
->>>>>>> 0a29a799
         if algo_footprint and self.scenario.feature_dict:
             self.algorithm_footprints(d=d, run=run)
 
-<<<<<<< HEAD
         self.build_website()
-=======
-            algo_footprint_plots = self.analyzer.plot_algorithm_footprint(self.global_epm_rh, algorithms)
-            d["Algorithm Footprints"] = OrderedDict()
->>>>>>> 0a29a799
 
     @analyzer_type
     def performance_table(self, cave):
@@ -848,10 +673,7 @@
 
     def configurators_behavior(self,
                                d,
-<<<<<<< HEAD
                                run,
-=======
->>>>>>> 0a29a799
                                cost_over_time=False,
                                cfp=False,
                                cfp_max_plot=-1,
@@ -860,7 +682,6 @@
                                parallel_coordinates=False):
 
         if cost_over_time:
-<<<<<<< HEAD
             self.cost_over_time(d=d, run=run)
 
         if cfp:  # Configurator Footprint
@@ -918,104 +739,24 @@
                              ablation=False, fanova=False,
                              forward_selection=False, lpi=False, pimp_sort_table_by='average'):
         """Perform the specified parameter importance procedures. """
-=======
-            cost_over_time_script = self.analyzer.plot_cost_over_time(self.global_validated_rh, self.runs, self.validator)
-            d["Cost Over Time"] = {"bokeh": cost_over_time_script}
-            self.build_website()
-
-        if cfp:  # Configurator Footprint
-            runs = [self.best_run] if self.use_budgets else self.runs
-            res = self.analyzer.plot_configurator_footprint(self.scenario, runs, self.global_original_rh,
-                                                            max_confs=cfp_max_plot,
-                                                            time_slider=(cfp_time_slider and
-                                                                         (cfp_number_quantiles > 1)),
-                                                            num_quantiles=cfp_number_quantiles)
-            bokeh_components, cfp_paths = res
-            if cfp_number_quantiles == 1:  # Only one plot, no need for "Static"-field
-                d["Configurator Footprint"] = {"bokeh": (bokeh_components)}
-            else:
-                d["Configurator Footprint"] = OrderedDict()
-                d["Configurator Footprint"]["Interactive"] = {"bokeh": (bokeh_components)}
-                if all([True for p in cfp_paths if os.path.exists(p)]):  # If the plots were actually generated
-                    d["Configurator Footprint"]["Static"] = {"figure": cfp_paths}
-                else:
-                    d["Configurator Footprint"]["Static"] = {
-                            "else": "This plot is missing. Maybe it was not generated? "
-                                    "Check if you installed selenium and phantomjs "
-                                    "correctly to activate bokeh-exports. "
-                                    "(https://automl.github.io/CAVE/stable/faq.html)"}
-
-            self.build_website()
-
-        if parallel_coordinates:
-            # Should be after parameter importance, if performed.
-            n_params = 6
-            parallel_path = self.analyzer.plot_parallel_coordinates(self.global_original_rh, self.global_validated_rh,
-                                                                    self.validator, n_params)
-            if parallel_path:
-                d["Parallel Coordinates"] = {"figure": parallel_path}
-            self.build_website()
-
-    def parameter_importance(self, d, ablation=False, fanova=False,
-                             forward_selection=False, lpi=False, pimp_sort_table_by='average'):
-        """Perform the specified parameter importance procedures. """
-
->>>>>>> 0a29a799
         sum_ = 0
         if fanova:
             self.cave_fanova(d=d, run=run)
             sum_ += 1
             self.logger.info("fANOVA...")
-<<<<<<< HEAD
-
-=======
-            d["fANOVA"] = OrderedDict()
-
-            try:
-                table, plots, pair_plots = self.analyzer.fanova(self.pimp, self.incumbent)
-
-                d["fANOVA"]["Importance"] = {"table": table}
-
-                # Insert plots (the received plots is a dict, mapping param -> path)
-                d["fANOVA"]["Marginals"] = OrderedDict()
-                for param, plot in plots.items():
-                    d["fANOVA"]["Marginals"][param] = {"figure": plot}
-                if pair_plots:
-                    d["fANOVA"]["Pairwise Marginals"] = OrderedDict()
-                    for param, plot in pair_plots.items():
-                        d["fANOVA"]["Pairwise Marginals"][param] = {"figure": plot}
-            except RuntimeError as e:
-                err = "Encountered error '%s' in fANOVA, this can e.g. happen with too few data-points." % e
-                self.logger.exception(err)
-                d["fANOVA"] = {"else": err + " Check 'debug/debug.log' for more information."}
-
->>>>>>> 0a29a799
+
             self.build_website()
 
         if ablation:
             sum_ += 1
             self.logger.info("Ablation...")
-<<<<<<< HEAD
             self.cave_ablation(d=d, run=run)
-=======
-            self.analyzer.parameter_importance(self.pimp, "ablation", self.incumbent, self.analyzer.output_dir)
-            ablationpercentage_path = os.path.join(self.analyzer.output_dir, "ablationpercentage.png")
-            ablationperformance_path = os.path.join(self.analyzer.output_dir, "ablationperformance.png")
-            d["Ablation"] = {"figure": [ablationpercentage_path, ablationperformance_path]}
->>>>>>> 0a29a799
             self.build_website()
 
         if forward_selection:
             sum_ += 1
             self.pimp_forward_selection(d=d, run=run)
             self.logger.info("Forward Selection...")
-<<<<<<< HEAD
-=======
-            self.analyzer.parameter_importance(self.pimp, "forward-selection", self.incumbent, self.analyzer.output_dir)
-            f_s_barplot_path = os.path.join(self.analyzer.output_dir, "forward-selection-barplot.png")
-            f_s_chng_path = os.path.join(self.analyzer.output_dir, "forward-selection-chng.png")
-            d["Forward Selection"] = {"figure": [f_s_barplot_path, f_s_chng_path]}
->>>>>>> 0a29a799
             self.build_website()
 
         if lpi:
@@ -1028,7 +769,6 @@
             self.pimp_comparison_table(d=d, run=run)
             self.build_website()
 
-<<<<<<< HEAD
     @analyzer_type
     def feature_importance(self, cave):
         res = FeatureImportance(cave.pimp, cave.output_dir)
@@ -1082,9 +822,6 @@
             print(list(self.folder_to_run.keys()))
         else:
             print("This cave instance does not seem to use budgets.")
-=======
-    def feature_analysis(self, d, box_violin=False, correlation=False, clustering=False, importance=False):
->>>>>>> 0a29a799
 
     def get_feature_names(self):
         if not self.scenario.feature_dict:
