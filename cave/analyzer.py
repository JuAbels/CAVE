--- conflicted
+++ resolved
@@ -108,15 +108,7 @@
         self.param_imp = OrderedDict()
         self.feat_importance = None  # Used to store dictionary for feat_imp
 
-<<<<<<< HEAD
-        self.plotter = Plotter(self.scenario,
-                output_dir=self.output)
-=======
-        conf1_runs = get_cost_dict_for_config(self.validated_rh, self.default)
-        conf2_runs = get_cost_dict_for_config(self.validated_rh, self.incumbent)
-        self.plotter = Plotter(self.scenario, self.train_test, conf1_runs,
-                              conf2_runs, output_dir=self.output)
->>>>>>> bbef8849
+        self.plotter = Plotter(self.scenario, output_dir=self.output)
         self.max_pimp_samples = max_pimp_samples
         self.fanova_pairwise = fanova_pairwise
 
